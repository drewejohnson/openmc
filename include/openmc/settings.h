#ifndef OPENMC_SETTINGS_H
#define OPENMC_SETTINGS_H

//! \file settings.h
//! \brief Settings for OpenMC

#include <array>
#include <string>

#include "pugixml.hpp"

namespace openmc {

//==============================================================================
// Global variable declarations
//==============================================================================

// Defined on Fortran side
extern "C" bool openmc_check_overlaps;
extern "C" bool openmc_particle_restart_run;
extern "C" bool openmc_photon_transport;
extern "C" bool openmc_restart_run;
<<<<<<< HEAD
extern "C" int openmc_verbosity;
extern "C" bool openmc_write_all_tracks;
extern "C" double temperature_default;
=======
extern "C" bool openmc_run_CE;
extern "C" bool openmc_write_all_tracks;
extern "C" bool openmc_write_initial_source;
>>>>>>> 9096ae35

// Defined in .cpp
// TODO: Make strings instead of char* once Fortran is gone
extern "C" char* openmc_path_input;
extern "C" char* openmc_path_statepoint;
extern "C" char* openmc_path_sourcepoint;
extern "C" char* openmc_path_particle_restart;
extern std::string path_cross_sections;
extern std::string path_multipole;
extern std::string path_output;
extern std::string path_source;

extern int temperature_method;
extern bool temperature_multipole;
extern double temperature_tolerance;
extern double temperature_default;
extern std::array<double, 2> temperature_range;

//==============================================================================
//! Read settings from XML file
//! \param[in] root XML node for <settings>
//==============================================================================

extern "C" void read_settings(pugi::xml_node* root);

} // namespace openmc

#endif // OPENMC_SETTINGS_H<|MERGE_RESOLUTION|>--- conflicted
+++ resolved
@@ -20,15 +20,10 @@
 extern "C" bool openmc_particle_restart_run;
 extern "C" bool openmc_photon_transport;
 extern "C" bool openmc_restart_run;
-<<<<<<< HEAD
+extern "C" bool openmc_run_CE;
 extern "C" int openmc_verbosity;
 extern "C" bool openmc_write_all_tracks;
-extern "C" double temperature_default;
-=======
-extern "C" bool openmc_run_CE;
-extern "C" bool openmc_write_all_tracks;
 extern "C" bool openmc_write_initial_source;
->>>>>>> 9096ae35
 
 // Defined in .cpp
 // TODO: Make strings instead of char* once Fortran is gone
