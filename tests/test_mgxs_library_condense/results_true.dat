<<<<<<< HEAD
   material  group in nuclide        mean   std. dev.
0     10000         1   total 4.53624e-01 2.10527e-02
   material  group in nuclide        mean   std. dev.
0     10000         1   total 4.00852e-01 2.28576e-02
   material  group in nuclide        mean   std. dev.
0     10000         1   total 4.00852e-01 2.28576e-02
   material  group in nuclide        mean   std. dev.
0     10000         1   total 6.49035e-02 4.31276e-03
   material  group in nuclide        mean   std. dev.
0     10000         1   total 2.80481e-02 4.57996e-03
   material  group in nuclide        mean   std. dev.
0     10000         1   total 3.68554e-02 2.62216e-03
   material  group in nuclide        mean   std. dev.
0     10000         1   total 9.06493e-02 6.40987e-03
   material  group in nuclide        mean   std. dev.
0     10000         1   total 7.13796e+00 5.07364e-01
   material  group in nuclide        mean   std. dev.
0     10000         1   total 3.88721e-01 1.78304e-02
   material  group in nuclide        mean   std. dev.
0     10000         1   total 3.89304e-01 2.30755e-02
   material  group in  group out nuclide moment        mean   std. dev.
0     10000         1          1   total     P0 3.89304e-01 2.31456e-02
1     10000         1          1   total     P1 4.62244e-02 5.90717e-03
2     10000         1          1   total     P2 1.79836e-02 2.88297e-03
3     10000         1          1   total     P3 6.62837e-03 2.45711e-03
   material  group in  group out nuclide moment        mean   std. dev.
0     10000         1          1   total     P0 3.89304e-01 2.31456e-02
1     10000         1          1   total     P1 4.62244e-02 5.90717e-03
2     10000         1          1   total     P2 1.79836e-02 2.88297e-03
3     10000         1          1   total     P3 6.62837e-03 2.45711e-03
   material  group in  group out nuclide        mean   std. dev.
0     10000         1          1   total 1.00000e+00 6.61108e-02
   material  group in  group out nuclide        mean   std. dev.
0     10000         1          1   total 8.58350e-02 5.59182e-03
   material  group out nuclide        mean   std. dev.
0     10000          1   total 1.00000e+00 4.60705e-02
   material  group out nuclide        mean   std. dev.
0     10000          1   total 1.00000e+00 5.14715e-02
   material  group in nuclide        mean   std. dev.
0     10000         1   total 2.00131e+06 1.46217e+05
   material  group in nuclide        mean   std. dev.
0     10000         1   total 9.00040e-02 6.36691e-03
   material  group in nuclide        mean   std. dev.
0     10001         1   total 3.11594e-01 1.37932e-02
   material  group in nuclide        mean   std. dev.
0     10001         1   total 2.79255e-01 2.91895e-02
   material  group in nuclide        mean   std. dev.
0     10001         1   total 2.79255e-01 2.91895e-02
   material  group in nuclide        mean   std. dev.
0     10001         1   total 2.20985e-03 2.86334e-04
   material  group in nuclide        mean   std. dev.
0     10001         1   total 2.20985e-03 2.86334e-04
   material  group in nuclide        mean   std. dev.
0     10001         1   total 0.00000e+00 0.00000e+00
   material  group in nuclide        mean   std. dev.
0     10001         1   total 0.00000e+00 0.00000e+00
   material  group in nuclide        mean   std. dev.
0     10001         1   total 0.00000e+00 0.00000e+00
   material  group in nuclide        mean   std. dev.
0     10001         1   total 3.09384e-01 1.35513e-02
   material  group in nuclide        mean   std. dev.
0     10001         1   total 3.07987e-01 2.93081e-02
   material  group in  group out nuclide moment        mean   std. dev.
0     10001         1          1   total     P0 3.07987e-01 2.93081e-02
1     10001         1          1   total     P1 3.06172e-02 7.46446e-03
2     10001         1          1   total     P2 1.89115e-02 4.32283e-03
3     10001         1          1   total     P3 6.23462e-03 3.33820e-03
   material  group in  group out nuclide moment        mean   std. dev.
0     10001         1          1   total     P0 3.07987e-01 2.93081e-02
1     10001         1          1   total     P1 3.06172e-02 7.46446e-03
2     10001         1          1   total     P2 1.89115e-02 4.32283e-03
3     10001         1          1   total     P3 6.23462e-03 3.33820e-03
   material  group in  group out nuclide        mean   std. dev.
0     10001         1          1   total 1.00000e+00 9.50387e-02
   material  group in  group out nuclide        mean   std. dev.
0     10001         1          1   total 0.00000e+00 0.00000e+00
   material  group out nuclide        mean   std. dev.
0     10001          1   total 0.00000e+00 0.00000e+00
   material  group out nuclide        mean   std. dev.
0     10001          1   total 0.00000e+00 0.00000e+00
   material  group in nuclide        mean   std. dev.
0     10001         1   total 1.83326e+06 1.66355e+05
   material  group in nuclide        mean   std. dev.
0     10001         1   total 0.00000e+00 0.00000e+00
   material  group in nuclide        mean   std. dev.
0     10002         1   total 9.04999e-01 4.39645e-02
   material  group in nuclide        mean   std. dev.
0     10002         1   total 4.99184e-01 4.09141e-02
   material  group in nuclide        mean   std. dev.
0     10002         1   total 4.99184e-01 4.09141e-02
   material  group in nuclide        mean   std. dev.
0     10002         1   total 6.06034e-03 5.54524e-04
   material  group in nuclide        mean   std. dev.
0     10002         1   total 6.06034e-03 5.54524e-04
   material  group in nuclide        mean   std. dev.
0     10002         1   total 0.00000e+00 0.00000e+00
   material  group in nuclide        mean   std. dev.
0     10002         1   total 0.00000e+00 0.00000e+00
   material  group in nuclide        mean   std. dev.
0     10002         1   total 0.00000e+00 0.00000e+00
   material  group in nuclide        mean   std. dev.
0     10002         1   total 8.98938e-01 4.34930e-02
   material  group in nuclide        mean   std. dev.
0     10002         1   total 9.03415e-01 4.39587e-02
   material  group in  group out nuclide moment        mean   std. dev.
0     10002         1          1   total     P0 9.03415e-01 4.35860e-02
1     10002         1          1   total     P1 4.10417e-01 1.58772e-02
2     10002         1          1   total     P2 1.43301e-01 7.18738e-03
3     10002         1          1   total     P3 8.73943e-03 3.57144e-03
   material  group in  group out nuclide moment        mean   std. dev.
0     10002         1          1   total     P0 9.03415e-01 4.35860e-02
1     10002         1          1   total     P1 4.10417e-01 1.58772e-02
2     10002         1          1   total     P2 1.43301e-01 7.18738e-03
3     10002         1          1   total     P3 8.73943e-03 3.57144e-03
   material  group in  group out nuclide        mean   std. dev.
0     10002         1          1   total 1.00000e+00 5.68667e-02
   material  group in  group out nuclide        mean   std. dev.
0     10002         1          1   total 0.00000e+00 0.00000e+00
   material  group out nuclide        mean   std. dev.
0     10002          1   total 0.00000e+00 0.00000e+00
   material  group out nuclide        mean   std. dev.
0     10002          1   total 0.00000e+00 0.00000e+00
   material  group in nuclide        mean   std. dev.
0     10002         1   total 1.73220e+06 1.59691e+05
   material  group in nuclide        mean   std. dev.
0     10002         1   total 0.00000e+00 0.00000e+00
=======
   material  group in nuclide      mean  std. dev.
0     10000         1   total  0.453624   0.021053
   material  group in nuclide      mean  std. dev.
0     10000         1   total  0.400852   0.022858
   material  group in nuclide      mean  std. dev.
0     10000         1   total  0.400852   0.022858
   material  group in nuclide      mean  std. dev.
0     10000         1   total  0.064903   0.004313
   material  group in nuclide      mean  std. dev.
0     10000         1   total  0.028048    0.00458
   material  group in nuclide      mean  std. dev.
0     10000         1   total  0.036855   0.002622
   material  group in nuclide      mean  std. dev.
0     10000         1   total  0.090649    0.00641
   material  group in nuclide      mean  std. dev.
0     10000         1   total  7.137955   0.507364
   material  group in nuclide      mean  std. dev.
0     10000         1   total  0.388721    0.01783
   material  group in nuclide      mean  std. dev.
0     10000         1   total  0.389304   0.023076
   material  group in  group out nuclide moment      mean  std. dev.
0     10000         1          1   total     P0  0.389304   0.023146
1     10000         1          1   total     P1  0.046224   0.005907
2     10000         1          1   total     P2  0.017984   0.002883
3     10000         1          1   total     P3  0.006628   0.002457
   material  group in  group out nuclide moment      mean  std. dev.
0     10000         1          1   total     P0  0.389304   0.023146
1     10000         1          1   total     P1  0.046224   0.005907
2     10000         1          1   total     P2  0.017984   0.002883
3     10000         1          1   total     P3  0.006628   0.002457
   material  group in  group out nuclide  mean  std. dev.
0     10000         1          1   total   1.0   0.066111
   material  group in  group out nuclide      mean  std. dev.
0     10000         1          1   total  0.085835   0.005592
   material  group out nuclide  mean  std. dev.
0     10000          1   total   1.0   0.046071
   material  group out nuclide  mean  std. dev.
0     10000          1   total   1.0   0.051471
   material  group in nuclide          mean     std. dev.
0     10000         1   total  4.996730e-07  3.650635e-08
   material  group in nuclide      mean  std. dev.
0     10000         1   total  0.090004   0.006367
   material  group in nuclide      mean  std. dev.
0     10001         1   total  0.311594   0.013793
   material  group in nuclide      mean  std. dev.
0     10001         1   total  0.279255    0.02919
   material  group in nuclide      mean  std. dev.
0     10001         1   total  0.279255    0.02919
   material  group in nuclide     mean  std. dev.
0     10001         1   total  0.00221   0.000286
   material  group in nuclide     mean  std. dev.
0     10001         1   total  0.00221   0.000286
   material  group in nuclide  mean  std. dev.
0     10001         1   total   0.0        0.0
   material  group in nuclide  mean  std. dev.
0     10001         1   total   0.0        0.0
   material  group in nuclide  mean  std. dev.
0     10001         1   total   0.0        0.0
   material  group in nuclide      mean  std. dev.
0     10001         1   total  0.309384   0.013551
   material  group in nuclide      mean  std. dev.
0     10001         1   total  0.307987   0.029308
   material  group in  group out nuclide moment      mean  std. dev.
0     10001         1          1   total     P0  0.307987   0.029308
1     10001         1          1   total     P1  0.030617   0.007464
2     10001         1          1   total     P2  0.018911   0.004323
3     10001         1          1   total     P3  0.006235   0.003338
   material  group in  group out nuclide moment      mean  std. dev.
0     10001         1          1   total     P0  0.307987   0.029308
1     10001         1          1   total     P1  0.030617   0.007464
2     10001         1          1   total     P2  0.018911   0.004323
3     10001         1          1   total     P3  0.006235   0.003338
   material  group in  group out nuclide  mean  std. dev.
0     10001         1          1   total   1.0   0.095039
   material  group in  group out nuclide  mean  std. dev.
0     10001         1          1   total   0.0        0.0
   material  group out nuclide  mean  std. dev.
0     10001          1   total   0.0        0.0
   material  group out nuclide  mean  std. dev.
0     10001          1   total   0.0        0.0
   material  group in nuclide          mean     std. dev.
0     10001         1   total  5.454760e-07  4.949800e-08
   material  group in nuclide  mean  std. dev.
0     10001         1   total   0.0        0.0
   material  group in nuclide      mean  std. dev.
0     10002         1   total  0.904999   0.043964
   material  group in nuclide      mean  std. dev.
0     10002         1   total  0.499184   0.040914
   material  group in nuclide      mean  std. dev.
0     10002         1   total  0.499184   0.040914
   material  group in nuclide     mean  std. dev.
0     10002         1   total  0.00606   0.000555
   material  group in nuclide     mean  std. dev.
0     10002         1   total  0.00606   0.000555
   material  group in nuclide  mean  std. dev.
0     10002         1   total   0.0        0.0
   material  group in nuclide  mean  std. dev.
0     10002         1   total   0.0        0.0
   material  group in nuclide  mean  std. dev.
0     10002         1   total   0.0        0.0
   material  group in nuclide      mean  std. dev.
0     10002         1   total  0.898938   0.043493
   material  group in nuclide      mean  std. dev.
0     10002         1   total  0.903415   0.043959
   material  group in  group out nuclide moment      mean  std. dev.
0     10002         1          1   total     P0  0.903415   0.043586
1     10002         1          1   total     P1  0.410417   0.015877
2     10002         1          1   total     P2  0.143301   0.007187
3     10002         1          1   total     P3  0.008739   0.003571
   material  group in  group out nuclide moment      mean  std. dev.
0     10002         1          1   total     P0  0.903415   0.043586
1     10002         1          1   total     P1  0.410417   0.015877
2     10002         1          1   total     P2  0.143301   0.007187
3     10002         1          1   total     P3  0.008739   0.003571
   material  group in  group out nuclide  mean  std. dev.
0     10002         1          1   total   1.0   0.056867
   material  group in  group out nuclide  mean  std. dev.
0     10002         1          1   total   0.0        0.0
   material  group out nuclide  mean  std. dev.
0     10002          1   total   0.0        0.0
   material  group out nuclide  mean  std. dev.
0     10002          1   total   0.0        0.0
   material  group in nuclide          mean     std. dev.
0     10002         1   total  5.773006e-07  5.322132e-08
   material  group in nuclide  mean  std. dev.
0     10002         1   total   0.0        0.0
>>>>>>> 892e6419
<|MERGE_RESOLUTION|>--- conflicted
+++ resolved
@@ -1,131 +1,3 @@
-<<<<<<< HEAD
-   material  group in nuclide        mean   std. dev.
-0     10000         1   total 4.53624e-01 2.10527e-02
-   material  group in nuclide        mean   std. dev.
-0     10000         1   total 4.00852e-01 2.28576e-02
-   material  group in nuclide        mean   std. dev.
-0     10000         1   total 4.00852e-01 2.28576e-02
-   material  group in nuclide        mean   std. dev.
-0     10000         1   total 6.49035e-02 4.31276e-03
-   material  group in nuclide        mean   std. dev.
-0     10000         1   total 2.80481e-02 4.57996e-03
-   material  group in nuclide        mean   std. dev.
-0     10000         1   total 3.68554e-02 2.62216e-03
-   material  group in nuclide        mean   std. dev.
-0     10000         1   total 9.06493e-02 6.40987e-03
-   material  group in nuclide        mean   std. dev.
-0     10000         1   total 7.13796e+00 5.07364e-01
-   material  group in nuclide        mean   std. dev.
-0     10000         1   total 3.88721e-01 1.78304e-02
-   material  group in nuclide        mean   std. dev.
-0     10000         1   total 3.89304e-01 2.30755e-02
-   material  group in  group out nuclide moment        mean   std. dev.
-0     10000         1          1   total     P0 3.89304e-01 2.31456e-02
-1     10000         1          1   total     P1 4.62244e-02 5.90717e-03
-2     10000         1          1   total     P2 1.79836e-02 2.88297e-03
-3     10000         1          1   total     P3 6.62837e-03 2.45711e-03
-   material  group in  group out nuclide moment        mean   std. dev.
-0     10000         1          1   total     P0 3.89304e-01 2.31456e-02
-1     10000         1          1   total     P1 4.62244e-02 5.90717e-03
-2     10000         1          1   total     P2 1.79836e-02 2.88297e-03
-3     10000         1          1   total     P3 6.62837e-03 2.45711e-03
-   material  group in  group out nuclide        mean   std. dev.
-0     10000         1          1   total 1.00000e+00 6.61108e-02
-   material  group in  group out nuclide        mean   std. dev.
-0     10000         1          1   total 8.58350e-02 5.59182e-03
-   material  group out nuclide        mean   std. dev.
-0     10000          1   total 1.00000e+00 4.60705e-02
-   material  group out nuclide        mean   std. dev.
-0     10000          1   total 1.00000e+00 5.14715e-02
-   material  group in nuclide        mean   std. dev.
-0     10000         1   total 2.00131e+06 1.46217e+05
-   material  group in nuclide        mean   std. dev.
-0     10000         1   total 9.00040e-02 6.36691e-03
-   material  group in nuclide        mean   std. dev.
-0     10001         1   total 3.11594e-01 1.37932e-02
-   material  group in nuclide        mean   std. dev.
-0     10001         1   total 2.79255e-01 2.91895e-02
-   material  group in nuclide        mean   std. dev.
-0     10001         1   total 2.79255e-01 2.91895e-02
-   material  group in nuclide        mean   std. dev.
-0     10001         1   total 2.20985e-03 2.86334e-04
-   material  group in nuclide        mean   std. dev.
-0     10001         1   total 2.20985e-03 2.86334e-04
-   material  group in nuclide        mean   std. dev.
-0     10001         1   total 0.00000e+00 0.00000e+00
-   material  group in nuclide        mean   std. dev.
-0     10001         1   total 0.00000e+00 0.00000e+00
-   material  group in nuclide        mean   std. dev.
-0     10001         1   total 0.00000e+00 0.00000e+00
-   material  group in nuclide        mean   std. dev.
-0     10001         1   total 3.09384e-01 1.35513e-02
-   material  group in nuclide        mean   std. dev.
-0     10001         1   total 3.07987e-01 2.93081e-02
-   material  group in  group out nuclide moment        mean   std. dev.
-0     10001         1          1   total     P0 3.07987e-01 2.93081e-02
-1     10001         1          1   total     P1 3.06172e-02 7.46446e-03
-2     10001         1          1   total     P2 1.89115e-02 4.32283e-03
-3     10001         1          1   total     P3 6.23462e-03 3.33820e-03
-   material  group in  group out nuclide moment        mean   std. dev.
-0     10001         1          1   total     P0 3.07987e-01 2.93081e-02
-1     10001         1          1   total     P1 3.06172e-02 7.46446e-03
-2     10001         1          1   total     P2 1.89115e-02 4.32283e-03
-3     10001         1          1   total     P3 6.23462e-03 3.33820e-03
-   material  group in  group out nuclide        mean   std. dev.
-0     10001         1          1   total 1.00000e+00 9.50387e-02
-   material  group in  group out nuclide        mean   std. dev.
-0     10001         1          1   total 0.00000e+00 0.00000e+00
-   material  group out nuclide        mean   std. dev.
-0     10001          1   total 0.00000e+00 0.00000e+00
-   material  group out nuclide        mean   std. dev.
-0     10001          1   total 0.00000e+00 0.00000e+00
-   material  group in nuclide        mean   std. dev.
-0     10001         1   total 1.83326e+06 1.66355e+05
-   material  group in nuclide        mean   std. dev.
-0     10001         1   total 0.00000e+00 0.00000e+00
-   material  group in nuclide        mean   std. dev.
-0     10002         1   total 9.04999e-01 4.39645e-02
-   material  group in nuclide        mean   std. dev.
-0     10002         1   total 4.99184e-01 4.09141e-02
-   material  group in nuclide        mean   std. dev.
-0     10002         1   total 4.99184e-01 4.09141e-02
-   material  group in nuclide        mean   std. dev.
-0     10002         1   total 6.06034e-03 5.54524e-04
-   material  group in nuclide        mean   std. dev.
-0     10002         1   total 6.06034e-03 5.54524e-04
-   material  group in nuclide        mean   std. dev.
-0     10002         1   total 0.00000e+00 0.00000e+00
-   material  group in nuclide        mean   std. dev.
-0     10002         1   total 0.00000e+00 0.00000e+00
-   material  group in nuclide        mean   std. dev.
-0     10002         1   total 0.00000e+00 0.00000e+00
-   material  group in nuclide        mean   std. dev.
-0     10002         1   total 8.98938e-01 4.34930e-02
-   material  group in nuclide        mean   std. dev.
-0     10002         1   total 9.03415e-01 4.39587e-02
-   material  group in  group out nuclide moment        mean   std. dev.
-0     10002         1          1   total     P0 9.03415e-01 4.35860e-02
-1     10002         1          1   total     P1 4.10417e-01 1.58772e-02
-2     10002         1          1   total     P2 1.43301e-01 7.18738e-03
-3     10002         1          1   total     P3 8.73943e-03 3.57144e-03
-   material  group in  group out nuclide moment        mean   std. dev.
-0     10002         1          1   total     P0 9.03415e-01 4.35860e-02
-1     10002         1          1   total     P1 4.10417e-01 1.58772e-02
-2     10002         1          1   total     P2 1.43301e-01 7.18738e-03
-3     10002         1          1   total     P3 8.73943e-03 3.57144e-03
-   material  group in  group out nuclide        mean   std. dev.
-0     10002         1          1   total 1.00000e+00 5.68667e-02
-   material  group in  group out nuclide        mean   std. dev.
-0     10002         1          1   total 0.00000e+00 0.00000e+00
-   material  group out nuclide        mean   std. dev.
-0     10002          1   total 0.00000e+00 0.00000e+00
-   material  group out nuclide        mean   std. dev.
-0     10002          1   total 0.00000e+00 0.00000e+00
-   material  group in nuclide        mean   std. dev.
-0     10002         1   total 1.73220e+06 1.59691e+05
-   material  group in nuclide        mean   std. dev.
-0     10002         1   total 0.00000e+00 0.00000e+00
-=======
    material  group in nuclide      mean  std. dev.
 0     10000         1   total  0.453624   0.021053
    material  group in nuclide      mean  std. dev.
@@ -251,5 +123,4 @@
    material  group in nuclide          mean     std. dev.
 0     10002         1   total  5.773006e-07  5.322132e-08
    material  group in nuclide  mean  std. dev.
-0     10002         1   total   0.0        0.0
->>>>>>> 892e6419
+0     10002         1   total   0.0        0.0