from __future__ import division

from collections import OrderedDict
from numbers import Integral
import warnings
import os
import sys
import copy
import abc
import itertools

import numpy as np

import openmc
import openmc.checkvalue as cv
from openmc.mgxs import EnergyGroups
from openmc import Mesh

if sys.version_info[0] >= 3:
    basestring = str


# Supported cross section types
MGXS_TYPES = ['total',
              'transport',
              'nu-transport',
              'absorption',
              'capture',
              'fission',
              'nu-fission',
              'kappa-fission',
              'scatter',
              'nu-scatter',
              'scatter matrix',
              'nu-scatter matrix',
              'multiplicity matrix',
              'nu-fission matrix',
              'chi',
              'chi-prompt',
<<<<<<< HEAD
              'velocity',
=======
              'inverse-velocity',
>>>>>>> 892e6419
              'prompt-nu-fission']


# Supported domain types
# TODO: Implement Mesh domains
DOMAIN_TYPES = ['cell',
                'distribcell',
                'universe',
                'material',
                'mesh']

# Supported domain classes
# TODO: Implement Mesh domains
_DOMAINS = (openmc.Cell,
            openmc.Universe,
            openmc.Material,
            openmc.Mesh)


class MGXS(object):
    """An abstract multi-group cross section for some energy group structure
    within some spatial domain.

    This class can be used for both OpenMC input generation and tally data
    post-processing to compute spatially-homogenized and energy-integrated
    multi-group cross sections for multi-group neutronics calculations.

    NOTE: Users should instantiate the subclasses of this abstract class.

    Parameters
    ----------
    domain : openmc.Material or openmc.Cell or openmc.Universe or openmc.Mesh
        The domain for spatial homogenization
    domain_type : {'material', 'cell', 'distribcell', 'universe', 'mesh'}
        The domain type for spatial homogenization
    energy_groups : openmc.mgxs.EnergyGroups
        The energy group structure for energy condensation
    by_nuclide : bool
        If true, computes cross sections for each nuclide in domain
    name : str, optional
        Name of the multi-group cross section. Used as a label to identify
        tallies in OpenMC 'tallies.xml' file.

    Attributes
    ----------
    name : str, optional
        Name of the multi-group cross section
    rxn_type : str
        Reaction type (e.g., 'total', 'nu-fission', etc.)
    by_nuclide : bool
        If true, computes cross sections for each nuclide in domain
    domain : Material or Cell or Universe or Mesh
        Domain for spatial homogenization
    domain_type : {'material', 'cell', 'distribcell', 'universe', 'mesh'}
        Domain type for spatial homogenization
    energy_groups : openmc.mgxs.EnergyGroups
        Energy group structure for energy condensation
    tally_trigger : openmc.Trigger
        An (optional) tally precision trigger given to each tally used to
        compute the cross section
    scores : list of str
        The scores in each tally used to compute the multi-group cross section
    filters : list of openmc.Filter
        The filters in each tally used to compute the multi-group cross section
    tally_keys : list of str
        The keys into the tallies dictionary for each tally used to compute
        the multi-group cross section
    estimator : {'tracklength', 'analog'}
        The tally estimator used to compute the multi-group cross section
    tallies : collections.OrderedDict
        OpenMC tallies needed to compute the multi-group cross section
    rxn_rate_tally : openmc.Tally
        Derived tally for the reaction rate tally used in the numerator to
        compute the multi-group cross section. This attribute is None
        unless the multi-group cross section has been computed.
    xs_tally : openmc.Tally
        Derived tally for the multi-group cross section. This attribute
        is None unless the multi-group cross section has been computed.
    num_subdomains : int
        The number of subdomains is unity for 'material', 'cell' and 'universe'
        domain types. This is equal to the number of cell instances
        for 'distribcell' domain types (it is equal to unity prior to loading
        tally data from a statepoint file) and the number of mesh cells for
        'mesh' domain types.
    num_nuclides : int
        The number of nuclides for which the multi-group cross section is
        being tracked. This is unity if the by_nuclide attribute is False.
    nuclides : Iterable of str or 'sum'
        The optional user-specified nuclides for which to compute cross
        sections (e.g., 'U238', 'O16'). If by_nuclide is True but nuclides
        are not specified by the user, all nuclides in the spatial domain
        are included. This attribute is 'sum' if by_nuclide is false.
    sparse : bool
        Whether or not the MGXS' tallies use SciPy's LIL sparse matrix format
        for compressed data storage
    loaded_sp : bool
        Whether or not a statepoint file has been loaded with tally data
    derived : bool
        Whether or not the MGXS is merged from one or more other MGXS
    hdf5_key : str
        The key used to index multi-group cross sections in an HDF5 data store

    """

    # This is an abstract class which cannot be instantiated
    __metaclass__ = abc.ABCMeta

    def __init__(self, domain=None, domain_type=None,
                 energy_groups=None, by_nuclide=False, name=''):

        self._name = ''
        self._rxn_type = None
        self._by_nuclide = None
        self._nuclides = None
        self._domain = None
        self._domain_type = None
        self._energy_groups = None
        self._tally_trigger = None
        self._tallies = None
        self._rxn_rate_tally = None
        self._xs_tally = None
        self._sparse = False
        self._loaded_sp = False
        self._derived = False
        self._hdf5_key = None

        self.name = name
        self.by_nuclide = by_nuclide

        if domain_type is not None:
            self.domain_type = domain_type
        if domain is not None:
            self.domain = domain
        if energy_groups is not None:
            self.energy_groups = energy_groups

    def __deepcopy__(self, memo):
        existing = memo.get(id(self))

        # If this is the first time we have tried to copy this object, copy it
        if existing is None:
            clone = type(self).__new__(type(self))
            clone._name = self.name
            clone._rxn_type = self.rxn_type
            clone._by_nuclide = self.by_nuclide
            clone._nuclides = copy.deepcopy(self._nuclides)
            clone._domain = self.domain
            clone._domain_type = self.domain_type
            clone._energy_groups = copy.deepcopy(self.energy_groups, memo)
            clone._tally_trigger = copy.deepcopy(self.tally_trigger, memo)
            clone._rxn_rate_tally = copy.deepcopy(self._rxn_rate_tally, memo)
            clone._xs_tally = copy.deepcopy(self._xs_tally, memo)
            clone._sparse = self.sparse
            clone._derived = self.derived

            clone._tallies = OrderedDict()
            for tally_type, tally in self.tallies.items():
                clone.tallies[tally_type] = copy.deepcopy(tally, memo)

            memo[id(self)] = clone

            return clone

        # If this object has been copied before, return the first copy made
        else:
            return existing

    @property
    def name(self):
        return self._name

    @property
    def rxn_type(self):
        return self._rxn_type

    @property
    def by_nuclide(self):
        return self._by_nuclide

    @property
    def domain(self):
        return self._domain

    @property
    def domain_type(self):
        return self._domain_type

    @property
    def energy_groups(self):
        return self._energy_groups

    @property
    def tally_trigger(self):
        return self._tally_trigger

    @property
    def num_groups(self):
        return self.energy_groups.num_groups

    @property
    def scores(self):
        return ['flux', self.rxn_type]

    @property
    def filters(self):
        group_edges = self.energy_groups.group_edges
        energy_filter = openmc.Filter('energy', group_edges)
        return [[energy_filter]] * len(self.scores)

    @property
    def tally_keys(self):
        return self.scores

    @property
    def estimator(self):
        return 'tracklength'

    @property
    def tallies(self):

        # Instantiate tallies if they do not exist
        if self._tallies is None:

            # Initialize a collection of Tallies
            self._tallies = OrderedDict()

            # Create a domain Filter object
            domain_filter = openmc.Filter(self.domain_type, self.domain.id)

            # If a mesh domain, give the mesh to the domain filter
            if self.domain_type == 'mesh':
                domain_filter.mesh = self.domain

            # Create each Tally needed to compute the multi group cross section
            tally_metadata = zip(self.scores, self.tally_keys, self.filters)
            for score, key, filters in tally_metadata:
                self._tallies[key] = openmc.Tally(name=self.name)
                self._tallies[key].scores = [score]
                self._tallies[key].estimator = self.estimator
                self._tallies[key].filters = [domain_filter]

                # If a tally trigger was specified, add it to each tally
                if self.tally_trigger:
                    trigger_clone = copy.deepcopy(self.tally_trigger)
                    trigger_clone.scores = [score]
                    self._tallies[key].triggers.append(trigger_clone)

                # Add non-domain specific Filters (e.g., 'energy') to the Tally
                for add_filter in filters:
                    self._tallies[key].filters.append(add_filter)

                # If this is a by-nuclide cross-section, add nuclides to Tally
                if self.by_nuclide and score != 'flux':
                    all_nuclides = self.get_all_nuclides()
                    for nuclide in all_nuclides:
                        self._tallies[key].nuclides.append(nuclide)
                else:
                    self._tallies[key].nuclides.append('total')

        return self._tallies

    @property
    def rxn_rate_tally(self):
        if self._rxn_rate_tally is None:
            self._rxn_rate_tally = self.tallies[self.rxn_type]
            self._rxn_rate_tally.sparse = self.sparse

        return self._rxn_rate_tally

    @property
    def xs_tally(self):
        if self._xs_tally is None:
            if self.tallies is None:
                msg = 'Unable to get xs_tally since tallies have ' \
                      'not been loaded from a statepoint'
                raise ValueError(msg)

            self._xs_tally = self.rxn_rate_tally / self.tallies['flux']
            self._compute_xs()

        return self._xs_tally

    @property
    def sparse(self):
        return self._sparse

    @property
    def num_subdomains(self):
        domain_filter = self.xs_tally.find_filter(self.domain_type)
        return domain_filter.num_bins

    @property
    def num_nuclides(self):
        if self.by_nuclide:
            return len(self.get_all_nuclides())
        else:
            return 1

    @property
    def nuclides(self):
        if self.by_nuclide:
            return self.get_all_nuclides()
        else:
            return 'sum'

    @property
    def loaded_sp(self):
        return self._loaded_sp

    @property
    def derived(self):
        return self._derived

    @property
    def hdf5_key(self):
        if self._hdf5_key is not None:
            return self._hdf5_key
        else:
            return self._rxn_type

    @name.setter
    def name(self, name):
        cv.check_type('name', name, basestring)
        self._name = name

    @by_nuclide.setter
    def by_nuclide(self, by_nuclide):
        cv.check_type('by_nuclide', by_nuclide, bool)
        self._by_nuclide = by_nuclide

    @nuclides.setter
    def nuclides(self, nuclides):
        cv.check_iterable_type('nuclides', nuclides, basestring)
        self._nuclides = nuclides

    @domain.setter
    def domain(self, domain):
        cv.check_type('domain', domain, _DOMAINS)
        self._domain = domain

        # Assign a domain type
        if self.domain_type is None:
            if isinstance(domain, openmc.Material):
                self._domain_type = 'material'
            elif isinstance(domain, openmc.Cell):
                self._domain_type = 'cell'
            elif isinstance(domain, openmc.Universe):
                self._domain_type = 'universe'
            elif isinstance(domain, openmc.Mesh):
                self._domain_type = 'mesh'

    @domain_type.setter
    def domain_type(self, domain_type):
        cv.check_value('domain type', domain_type, DOMAIN_TYPES)
        self._domain_type = domain_type

    @energy_groups.setter
    def energy_groups(self, energy_groups):
        cv.check_type('energy groups', energy_groups, openmc.mgxs.EnergyGroups)
        self._energy_groups = energy_groups

    @tally_trigger.setter
    def tally_trigger(self, tally_trigger):
        cv.check_type('tally trigger', tally_trigger, openmc.Trigger)
        self._tally_trigger = tally_trigger

    @sparse.setter
    def sparse(self, sparse):
        """Convert tally data from NumPy arrays to SciPy list of lists (LIL)
        sparse matrices, and vice versa.

        This property may be used to reduce the amount of data in memory during
        tally data processing. The tally data will be stored as SciPy LIL
        matrices internally within the Tally object. All tally data access
        properties and methods will return data as a dense NumPy array.

        """

        cv.check_type('sparse', sparse, bool)

        # Sparsify or densify the derived MGXS tallies and the base tallies
        if self._xs_tally:
            self.xs_tally.sparse = sparse
        if self._rxn_rate_tally:
            self.rxn_rate_tally.sparse = sparse

        for tally_name in self.tallies:
            self.tallies[tally_name].sparse = sparse

        self._sparse = sparse

    @staticmethod
    def get_mgxs(mgxs_type, domain=None, domain_type=None,
                 energy_groups=None, by_nuclide=False, name=''):
        """Return a MGXS subclass object for some energy group structure within
        some spatial domain for some reaction type.

        This is a factory method which can be used to quickly create MGXS
        subclass objects for various reaction types.

        Parameters
        ----------
<<<<<<< HEAD
        mgxs_type : {'total', 'transport', 'nu-transport', 'absorption', 'capture', 'fission', 'nu-fission', 'kappa-fission', 'scatter', 'nu-scatter', 'scatter matrix', 'nu-scatter matrix', 'multiplicity matrix', 'nu-fission matrix', 'chi', 'chi-prompt', 'velocity', 'prompt-nu-fission'}
=======
        mgxs_type : {'total', 'transport', 'nu-transport', 'absorption', 'capture', 'fission', 'nu-fission', 'kappa-fission', 'scatter', 'nu-scatter', 'scatter matrix', 'nu-scatter matrix', 'multiplicity matrix', 'nu-fission matrix', 'chi', 'chi-prompt', 'inverse-velocity', 'prompt-nu-fission'}
>>>>>>> 892e6419
            The type of multi-group cross section object to return
        domain : openmc.Material or openmc.Cell or openmc.Universe or
            openmc.Mesh
            The domain for spatial homogenization
        domain_type : {'material', 'cell', 'distribcell', 'universe', 'mesh'}
            The domain type for spatial homogenization
        energy_groups : openmc.mgxs.EnergyGroups
            The energy group structure for energy condensation
        by_nuclide : bool
            If true, computes cross sections for each nuclide in domain.
            Defaults to False
        name : str, optional
            Name of the multi-group cross section. Used as a label to identify
            tallies in OpenMC 'tallies.xml' file. Defaults to the empty string.

        Returns
        -------
        openmc.mgxs.MGXS
            A subclass of the abstract MGXS class for the multi-group cross
            section type requested by the user

        """

        cv.check_value('mgxs_type', mgxs_type, MGXS_TYPES)

        if mgxs_type == 'total':
            mgxs = TotalXS(domain, domain_type, energy_groups)
        elif mgxs_type == 'transport':
            mgxs = TransportXS(domain, domain_type, energy_groups)
        elif mgxs_type == 'nu-transport':
            mgxs = NuTransportXS(domain, domain_type, energy_groups)
        elif mgxs_type == 'absorption':
            mgxs = AbsorptionXS(domain, domain_type, energy_groups)
        elif mgxs_type == 'capture':
            mgxs = CaptureXS(domain, domain_type, energy_groups)
        elif mgxs_type == 'fission':
            mgxs = FissionXS(domain, domain_type, energy_groups)
        elif mgxs_type == 'nu-fission':
            mgxs = NuFissionXS(domain, domain_type, energy_groups)
        elif mgxs_type == 'kappa-fission':
            mgxs = KappaFissionXS(domain, domain_type, energy_groups)
        elif mgxs_type == 'scatter':
            mgxs = ScatterXS(domain, domain_type, energy_groups)
        elif mgxs_type == 'nu-scatter':
            mgxs = NuScatterXS(domain, domain_type, energy_groups)
        elif mgxs_type == 'scatter matrix':
            mgxs = ScatterMatrixXS(domain, domain_type, energy_groups)
        elif mgxs_type == 'nu-scatter matrix':
            mgxs = NuScatterMatrixXS(domain, domain_type, energy_groups)
        elif mgxs_type == 'multiplicity matrix':
            mgxs = MultiplicityMatrixXS(domain, domain_type, energy_groups)
        elif mgxs_type == 'nu-fission matrix':
            mgxs = NuFissionMatrixXS(domain, domain_type, energy_groups)
        elif mgxs_type == 'chi':
            mgxs = Chi(domain, domain_type, energy_groups)
        elif mgxs_type == 'chi-prompt':
            mgxs = ChiPrompt(domain, domain_type, energy_groups)
<<<<<<< HEAD
        elif mgxs_type == 'velocity':
            mgxs = Velocity(domain, domain_type, energy_groups)
=======
        elif mgxs_type == 'inverse-velocity':
            mgxs = InverseVelocity(domain, domain_type, energy_groups)
>>>>>>> 892e6419
        elif mgxs_type == 'prompt-nu-fission':
            mgxs = PromptNuFissionXS(domain, domain_type, energy_groups)

        mgxs.by_nuclide = by_nuclide
        mgxs.name = name
        return mgxs

    def get_all_nuclides(self):
        """Get all nuclides in the cross section's spatial domain.

        Returns
        -------
        list of str
            A list of the string names for each nuclide in the spatial domain
            (e.g., ['U235', 'U238', 'O16'])

        Raises
        ------
        ValueError
            When this method is called before the spatial domain has been set.

        """

        if self.domain is None:
            raise ValueError('Unable to get all nuclides without a domain')

        # If the user defined nuclides, return them
        if self._nuclides:
            return self._nuclides

        # Otherwise, return all nuclides in the spatial domain
        else:
            nuclides = self.domain.get_all_nuclides()
            return list(nuclides.keys())

    def get_nuclide_density(self, nuclide):
        """Get the atomic number density in units of atoms/b-cm for a nuclide
        in the cross section's spatial domain.

        Parameters
        ----------
        nuclide : str
            A nuclide name string (e.g., 'U235')

        Returns
        -------
        float
            The atomic number density (atom/b-cm) for the nuclide of interest

        Raises
        -------
        ValueError
            When the density is requested for a nuclide which is not found in
            the spatial domain.

        """

        cv.check_type('nuclide', nuclide, basestring)

        # Get list of all nuclides in the spatial domain
        nuclides = self.domain.get_all_nuclides()

        if nuclide not in nuclides:
            msg = 'Unable to get density for nuclide "{0}" which is not in ' \
                  '{1} "{2}"'.format(nuclide, self.domain_type, self.domain.id)
            ValueError(msg)

        density = nuclides[nuclide][1]
        return density

    def get_nuclide_densities(self, nuclides='all'):
        """Get an array of atomic number densities in units of atom/b-cm for all
        nuclides in the cross section's spatial domain.

        Parameters
        ----------
        nuclides : Iterable of str or 'all' or 'sum'
            A list of nuclide name strings (e.g., ['U235', 'U238']). The
            special string 'all' will return the atom densities for all nuclides
            in the spatial domain. The special string 'sum' will return the atom
            density summed across all nuclides in the spatial domain. Defaults
            to 'all'.

        Returns
        -------
        numpy.ndarray of float
            An array of the atomic number densities (atom/b-cm) for each of the
            nuclides in the spatial domain

        Raises
        ------
        ValueError
            When this method is called before the spatial domain has been set.

        """

        if self.domain is None:
            raise ValueError('Unable to get nuclide densities without a domain')

        # Sum the atomic number densities for all nuclides
        if nuclides == 'sum':
            nuclides = self.get_all_nuclides()
            densities = np.zeros(1, dtype=np.float)
            for nuclide in nuclides:
                densities[0] += self.get_nuclide_density(nuclide)

        # Tabulate the atomic number densities for all nuclides
        elif nuclides == 'all':
            nuclides = self.get_all_nuclides()
            densities = np.zeros(self.num_nuclides, dtype=np.float)
            for i, nuclide in enumerate(nuclides):
                densities[i] += self.get_nuclide_density(nuclide)

        # Tabulate the atomic number densities for each specified nuclide
        else:
            densities = np.zeros(len(nuclides), dtype=np.float)
            for i, nuclide in enumerate(nuclides):
                densities[i] = self.get_nuclide_density(nuclide)

        return densities

    def _compute_xs(self):
        """Performs generic cleanup after a subclass' uses tally arithmetic to
        compute a multi-group cross section as a derived tally.

        This method replaces CrossNuclides generated by tally arithmetic with
        the original Nuclide objects in the xs_tally instance attribute. The
        simple Nuclides allow for cleaner output through Pandas DataFrames as
        well as simpler data access through the get_xs(...) class method.

        In addition, this routine resets NaNs in the multi group cross section
        array to 0.0. This may be needed occur if no events were scored in
        certain tally bins, which will lead to a divide-by-zero situation.

        """

        # If computing xs for each nuclide, replace CrossNuclides with originals
        if self.by_nuclide:
            self.xs_tally._nuclides = []
            nuclides = self.get_all_nuclides()
            for nuclide in nuclides:
                self.xs_tally.nuclides.append(openmc.Nuclide(nuclide))

        # Remove NaNs which may have resulted from divide-by-zero operations
        self.xs_tally._mean = np.nan_to_num(self.xs_tally.mean)
        self.xs_tally._std_dev = np.nan_to_num(self.xs_tally.std_dev)
        self.xs_tally.sparse = self.sparse

    def load_from_statepoint(self, statepoint):
        """Extracts tallies in an OpenMC StatePoint with the data needed to
        compute multi-group cross sections.

        This method is needed to compute cross section data from tallies
        in an OpenMC StatePoint object.

        NOTE: The statepoint must first be linked with an OpenMC Summary object.

        Parameters
        ----------
        statepoint : openmc.StatePoint
            An OpenMC StatePoint object with tally data

        Raises
        ------
        ValueError
            When this method is called with a statepoint that has not been
            linked with a summary object.

        """

        cv.check_type('statepoint', statepoint, openmc.statepoint.StatePoint)

        if statepoint.summary is None:
            msg = 'Unable to load data from a statepoint which has not been ' \
                  'linked with a summary file'
            raise ValueError(msg)

        # Override the domain object that loaded from an OpenMC summary file
        # NOTE: This is necessary for micro cross-sections which require
        # the isotopic number densities as computed by OpenMC
        if self.domain_type == 'cell' or self.domain_type == 'distribcell':
            self.domain = statepoint.summary.get_cell_by_id(self.domain.id)
        elif self.domain_type == 'universe':
            self.domain = statepoint.summary.get_universe_by_id(self.domain.id)
        elif self.domain_type == 'material':
            self.domain = statepoint.summary.get_material_by_id(self.domain.id)
        elif self.domain_type == 'mesh':
            self.domain = statepoint.meshes[self.domain.id]
        else:
            msg = 'Unable to load data from a statepoint for domain type {0} ' \
                  'which is not yet supported'.format(self.domain_type)
            raise ValueError(msg)

        # Use tally "slicing" to ensure that tallies correspond to our domain
        # NOTE: This is important if tally merging was used
        if self.domain_type == 'mesh':
            filters = [self.domain_type]
            xyz = map(lambda x: np.arange(1, x+1), self.domain.dimension)
            filter_bins = [tuple(itertools.product(*xyz))]
        elif self.domain_type != 'distribcell':
            filters = [self.domain_type]
            filter_bins = [(self.domain.id,)]
        # Distribcell filters only accept single cell - neglect it when slicing
        else:
            filters = []
            filter_bins = []

        # Clear any tallies previously loaded from a statepoint
        if self.loaded_sp:
            self._tallies = None
            self._xs_tally = None
            self._rxn_rate_tally = None
            self._loaded_sp = False

        # Find, slice and store Tallies from StatePoint
        # The tally slicing is needed if tally merging was used
        for tally_type, tally in self.tallies.items():
            sp_tally = statepoint.get_tally(
                tally.scores, tally.filters, tally.nuclides,
                estimator=tally.estimator, exact_filters=True)
            sp_tally = sp_tally.get_slice(
                tally.scores, filters, filter_bins, tally.nuclides)
            sp_tally.sparse = self.sparse
            self.tallies[tally_type] = sp_tally

        self._loaded_sp = True

    def get_xs(self, groups='all', subdomains='all', nuclides='all',
               xs_type='macro', order_groups='increasing',
               value='mean', **kwargs):
        r"""Returns an array of multi-group cross sections.

        This method constructs a 2D NumPy array for the requested multi-group
        cross section data data for one or more energy groups and subdomains.

        Parameters
        ----------
        groups : Iterable of Integral or 'all'
            Energy groups of interest. Defaults to 'all'.
        subdomains : Iterable of Integral or 'all'
            Subdomain IDs of interest. Defaults to 'all'.
        nuclides : Iterable of str or 'all' or 'sum'
            A list of nuclide name strings (e.g., ['U235', 'U238']). The
            special string 'all' will return the cross sections for all nuclides
            in the spatial domain. The special string 'sum' will return the
            cross section summed over all nuclides. Defaults to 'all'.
        xs_type: {'macro', 'micro'}
            Return the macro or micro cross section in units of cm^-1 or barns.
            Defaults to 'macro'.
        order_groups: {'increasing', 'decreasing'}
            Return the cross section indexed according to increasing or
            decreasing energy groups (decreasing or increasing energies).
            Defaults to 'increasing'.
        value : {'mean', 'std_dev', 'rel_err'}
            A string for the type of value to return. Defaults to 'mean'.

        Returns
        -------
        numpy.ndarray
            A NumPy array of the multi-group cross section indexed in the order
            each group, subdomain and nuclide is listed in the parameters.

        Raises
        ------
        ValueError
            When this method is called before the multi-group cross section is
            computed from tally data.

        """

        cv.check_value('value', value, ['mean', 'std_dev', 'rel_err'])
        cv.check_value('xs_type', xs_type, ['macro', 'micro'])

        filters = []
        filter_bins = []

        # Construct a collection of the domain filter bins
        if not isinstance(subdomains, basestring):
            cv.check_iterable_type('subdomains', subdomains, Integral, max_depth=3)
            for subdomain in subdomains:
                filters.append(self.domain_type)
                filter_bins.append((subdomain,))

        # Construct list of energy group bounds tuples for all requested groups
        if not isinstance(groups, basestring):
            cv.check_iterable_type('groups', groups, Integral)
            for group in groups:
                filters.append('energy')
                filter_bins.append((self.energy_groups.get_group_bounds(group),))

        # Construct a collection of the nuclides to retrieve from the xs tally
        if self.by_nuclide:
            if nuclides == 'all' or nuclides == 'sum' or nuclides == ['sum']:
                query_nuclides = self.get_all_nuclides()
            else:
                query_nuclides = nuclides
        else:
            query_nuclides = ['total']

        # If user requested the sum for all nuclides, use tally summation
        if nuclides == 'sum' or nuclides == ['sum']:
            xs_tally = self.xs_tally.summation(nuclides=query_nuclides)
            xs = xs_tally.get_values(filters=filters,
                                     filter_bins=filter_bins, value=value)
        else:
            xs = self.xs_tally.get_values(filters=filters, filter_bins=filter_bins,
                                          nuclides=query_nuclides, value=value)

        # Divide by atom number densities for microscopic cross sections
        if xs_type == 'micro':
            if self.by_nuclide:
                densities = self.get_nuclide_densities(nuclides)
            else:
                densities = self.get_nuclide_densities('sum')
            if value == 'mean' or value == 'std_dev':
                xs /= densities[np.newaxis, :, np.newaxis]

        # Reverse data if user requested increasing energy groups since
        # tally data is stored in order of increasing energies
        if order_groups == 'increasing':
            if groups == 'all':
                num_groups = self.num_groups
            else:
                num_groups = len(groups)

            # Reshape tally data array with separate axes for domain and energy
            num_subdomains = int(xs.shape[0] / num_groups)
            new_shape = (num_subdomains, num_groups) + xs.shape[1:]
            xs = np.reshape(xs, new_shape)

            # Reverse energies to align with increasing energy groups
            xs = xs[:, ::-1, :]

        # Eliminate trivial dimensions
        xs = np.squeeze(xs)
        xs = np.atleast_1d(xs)
        return xs

    def get_condensed_xs(self, coarse_groups):
        """Construct an energy-condensed version of this cross section.

        Parameters
        ----------
        coarse_groups : openmc.mgxs.EnergyGroups
            The coarse energy group structure of interest

        Returns
        -------
        MGXS
            A new MGXS condensed to the group structure of interest

        """

        cv.check_type('coarse_groups', coarse_groups, EnergyGroups)
        cv.check_less_than('coarse groups', coarse_groups.num_groups,
                           self.num_groups, equality=True)
        cv.check_value('upper coarse energy', coarse_groups.group_edges[-1],
                       [self.energy_groups.group_edges[-1]])
        cv.check_value('lower coarse energy', coarse_groups.group_edges[0],
                       [self.energy_groups.group_edges[0]])

        # Clone this MGXS to initialize the condensed version
        condensed_xs = copy.deepcopy(self)
        condensed_xs._rxn_rate_tally = None
        condensed_xs._xs_tally = None
        condensed_xs._sparse = False
        condensed_xs._energy_groups = coarse_groups

        # Build energy indices to sum across
        energy_indices = []
        for group in range(coarse_groups.num_groups, 0, -1):
            low, high = coarse_groups.get_group_bounds(group)
            low_index = np.where(self.energy_groups.group_edges == low)[0][0]
            energy_indices.append(low_index)

        fine_edges = self.energy_groups.group_edges

        # Condense each of the tallies to the coarse group structure
        for tally in condensed_xs.tallies.values():

            # Make condensed tally derived and null out sum, sum_sq
            tally._derived = True
            tally._sum = None
            tally._sum_sq = None

            # Get tally data arrays reshaped with one dimension per filter
            mean = tally.get_reshaped_data(value='mean')
            std_dev = tally.get_reshaped_data(value='std_dev')

            # Sum across all applicable fine energy group filters
            for i, tally_filter in enumerate(tally.filters):
                if 'energy' not in tally_filter.type:
                    continue
                elif len(tally_filter.bins) != len(fine_edges):
                    continue
                elif not np.allclose(tally_filter.bins, fine_edges):
                    continue
                else:
                    tally_filter.bins = coarse_groups.group_edges
                    mean = np.add.reduceat(mean, energy_indices, axis=i)
                    std_dev = np.add.reduceat(std_dev**2, energy_indices, axis=i)
                    std_dev = np.sqrt(std_dev)

            # Reshape condensed data arrays with one dimension for all filters
            mean = np.reshape(mean, tally.shape)
            std_dev = np.reshape(std_dev, tally.shape)

            # Override tally's data with the new condensed data
            tally._mean = mean
            tally._std_dev = std_dev

        # Compute the energy condensed multi-group cross section
        condensed_xs.sparse = self.sparse
        return condensed_xs

    def get_subdomain_avg_xs(self, subdomains='all'):
        """Construct a subdomain-averaged version of this cross section.

        This method is useful for averaging cross sections across distribcell
        instances. The method performs spatial homogenization to compute the
        scalar flux-weighted average cross section across the subdomains.

        Parameters
        ----------
        subdomains : Iterable of Integral or 'all'
            The subdomain IDs to average across. Defaults to 'all'.

        Returns
        -------
        openmc.mgxs.MGXS
            A new MGXS averaged across the subdomains of interest

        Raises
        ------
        ValueError
            When this method is called before the multi-group cross section is
            computed from tally data.

        """

        # Construct a collection of the subdomain filter bins to average across
        if not isinstance(subdomains, basestring):
            cv.check_iterable_type('subdomains', subdomains, Integral)
        elif self.domain_type == 'distribcell':
            subdomains = np.arange(self.num_subdomains)
        else:
            subdomains = None

        # Clone this MGXS to initialize the subdomain-averaged version
        avg_xs = copy.deepcopy(self)

        if self.derived:
            avg_xs._rxn_rate_tally = avg_xs.rxn_rate_tally.average(
                filter_type=self.domain_type, filter_bins=subdomains)
        else:
            avg_xs._rxn_rate_tally = None
            avg_xs._xs_tally = None

            # Average each of the tallies across subdomains
            for tally_type, tally in avg_xs.tallies.items():
                tally_avg = tally.average(filter_type=self.domain_type,
                                          filter_bins=subdomains)
                avg_xs.tallies[tally_type] = tally_avg

        avg_xs._domain_type = 'avg({0})'.format(self.domain_type)
        avg_xs.sparse = self.sparse
        return avg_xs

    def get_slice(self, nuclides=[], groups=[]):
        """Build a sliced MGXS for the specified nuclides and energy groups.

        This method constructs a new MGXS to encapsulate a subset of the data
        represented by this MGXS. The subset of data to include in the tally
        slice is determined by the nuclides and energy groups specified in
        the input parameters.

        Parameters
        ----------
        nuclides : list of str
            A list of nuclide name strings
            (e.g., ['U235', 'U238']; default is [])
        groups : list of int
            A list of energy group indices starting at 1 for the high energies
            (e.g., [1, 2, 3]; default is [])

        Returns
        -------
        openmc.mgxs.MGXS
            A new MGXS object which encapsulates the subset of data requested
            for the nuclide(s) and/or energy group(s) requested in the
            parameters.

        """

        cv.check_iterable_type('nuclides', nuclides, basestring)
        cv.check_iterable_type('energy_groups', groups, Integral)

        # Build lists of filters and filter bins to slice
        filters = []
        filter_bins = []

        if len(groups) != 0:
            energy_bins = []
            for group in groups:
                group_bounds = self.energy_groups.get_group_bounds(group)
                energy_bins.append(group_bounds)
            filter_bins.append(tuple(energy_bins))
            filters.append('energy')

        # Clone this MGXS to initialize the sliced version
        slice_xs = copy.deepcopy(self)
        slice_xs._rxn_rate_tally = None
        slice_xs._xs_tally = None

        # Slice each of the tallies across nuclides and energy groups
        for tally_type, tally in slice_xs.tallies.items():
            slice_nuclides = [nuc for nuc in nuclides if nuc in tally.nuclides]
            if len(groups) != 0 and tally.contains_filter('energy'):
                tally_slice = tally.get_slice(filters=filters,
                                              filter_bins=filter_bins,
                                              nuclides=slice_nuclides)
            else:
                tally_slice = tally.get_slice(nuclides=slice_nuclides)
            slice_xs.tallies[tally_type] = tally_slice

        # Assign sliced energy group structure to sliced MGXS
        if groups:
            new_group_edges = []
            for group in groups:
                group_edges = self.energy_groups.get_group_bounds(group)
                new_group_edges.extend(group_edges)
            new_group_edges = np.unique(new_group_edges)
            slice_xs.energy_groups.group_edges = sorted(new_group_edges)

        # Assign sliced nuclides to sliced MGXS
        if nuclides:
            slice_xs.nuclides = nuclides

        slice_xs.sparse = self.sparse
        return slice_xs

    def can_merge(self, other):
        """Determine if another MGXS can be merged with this one

        If results have been loaded from a statepoint, then MGXS are only
        mergeable along one and only one of enegy groups or nuclides.

        Parameters
        ----------
        other : openmc.mgxs.MGXS
            MGXS to check for merging

        """

        if not isinstance(other, type(self)):
            return False

        # Compare reaction type, energy groups, nuclides, domain type
        if self.rxn_type != other.rxn_type:
            return False
        elif not self.energy_groups.can_merge(other.energy_groups):
            return False
        elif self.by_nuclide != other.by_nuclide:
            return False
        elif self.domain_type != other.domain_type:
            return False
        elif 'distribcell' not in self.domain_type and self.domain != other.domain:
            return False
        elif not self.xs_tally.can_merge(other.xs_tally):
            return False
        elif not self.rxn_rate_tally.can_merge(other.rxn_rate_tally):
            return False

        # If all conditionals pass then MGXS are mergeable
        return True

    def merge(self, other):
        """Merge another MGXS with this one

        MGXS are only mergeable if their energy groups and nuclides are either
        identical or mutually exclusive. If results have been loaded from a
        statepoint, then MGXS are only mergeable along one and only one of
        energy groups or nuclides.

        Parameters
        ----------
        other : openmc.mgxs.MGXS
            MGXS to merge with this one

        Returns
        -------
        merged_mgxs : openmc.mgxs.MGXS
            Merged MGXS

        """

        if not self.can_merge(other):
            raise ValueError('Unable to merge MGXS')

        # Create deep copy of tally to return as merged tally
        merged_mgxs = copy.deepcopy(self)
        merged_mgxs._derived = True

        # Merge energy groups
        if self.energy_groups != other.energy_groups:
            merged_groups = self.energy_groups.merge(other.energy_groups)
            merged_mgxs.energy_groups = merged_groups

        # Merge nuclides
        if self.nuclides != other.nuclides:

            # The nuclides must be mutually exclusive
            for nuclide in self.nuclides:
                if nuclide in other.nuclides:
                    msg = 'Unable to merge MGXS with shared nuclides'
                    raise ValueError(msg)

            # Concatenate lists of nuclides for the merged MGXS
            merged_mgxs.nuclides = self.nuclides + other.nuclides

        # Null base tallies but merge reaction rate and cross section tallies
        merged_mgxs._tallies = OrderedDict()
        merged_mgxs._rxn_rate_tally = self.rxn_rate_tally.merge(other.rxn_rate_tally)
        merged_mgxs._xs_tally = self.xs_tally.merge(other.xs_tally)

        return merged_mgxs

    def print_xs(self, subdomains='all', nuclides='all', xs_type='macro'):
        """Print a string representation for the multi-group cross section.

        Parameters
        ----------
        subdomains : Iterable of Integral or 'all'
            The subdomain IDs of the cross sections to include in the report.
            Defaults to 'all'.
        nuclides : Iterable of str or 'all' or 'sum'
            The nuclides of the cross-sections to include in the report. This
            may be a list of nuclide name strings (e.g., ['U235', 'U238']).
            The special string 'all' will report the cross sections for all
            nuclides in the spatial domain. The special string 'sum' will report
            the cross sections summed over all nuclides. Defaults to 'all'.
        xs_type: {'macro', 'micro'}
            Return the macro or micro cross section in units of cm^-1 or barns.
            Defaults to 'macro'.

        """

        # Construct a collection of the subdomains to report
        if not isinstance(subdomains, basestring):
            cv.check_iterable_type('subdomains', subdomains, Integral)
        elif self.domain_type == 'distribcell':
            subdomains = np.arange(self.num_subdomains, dtype=np.int)
        elif self.domain_type == 'mesh':
            xyz = map(lambda x: np.arange(1, x+1), self.domain.dimension)
            subdomains = list(itertools.product(*xyz))
        else:
            subdomains = [self.domain.id]

        # Construct a collection of the nuclides to report
        if self.by_nuclide:
            if nuclides == 'all':
                nuclides = self.get_all_nuclides()
            elif nuclides == 'sum':
                nuclides = ['sum']
            else:
                cv.check_iterable_type('nuclides', nuclides, basestring)
        else:
            nuclides = ['sum']

        cv.check_value('xs_type', xs_type, ['macro', 'micro'])

        # Build header for string with type and domain info
        string = 'Multi-Group XS\n'
        string += '{0: <16}=\t{1}\n'.format('\tReaction Type', self.rxn_type)
        string += '{0: <16}=\t{1}\n'.format('\tDomain Type', self.domain_type)
        string += '{0: <16}=\t{1}\n'.format('\tDomain ID', self.domain.id)

        # Generate the header for an individual XS
        xs_header = '\tCross Sections [{0}]:'.format(self.get_units(xs_type))

        # If cross section data has not been computed, only print string header
        if self.tallies is None:
            print(string)
            return

        # Loop over all subdomains
        for subdomain in subdomains:

            if self.domain_type == 'distribcell':
                string += '{0: <16}=\t{1}\n'.format('\tSubdomain', subdomain)

            # Loop over all Nuclides
            for nuclide in nuclides:

                # Build header for nuclide type
                if nuclide != 'sum':
                    string += '{0: <16}=\t{1}\n'.format('\tNuclide', nuclide)

                # Build header for cross section type
                string += '{0: <16}\n'.format(xs_header)
                template = '{0: <12}Group {1} [{2: <10} - {3: <10}MeV]:\t'

                # Loop over energy groups ranges
                for group in range(1, self.num_groups+1):
                    bounds = self.energy_groups.get_group_bounds(group)
                    string += template.format('', group, bounds[0], bounds[1])
                    average = self.get_xs([group], [subdomain], [nuclide],
                                          xs_type=xs_type, value='mean')
                    rel_err = self.get_xs([group], [subdomain], [nuclide],
                                          xs_type=xs_type, value='rel_err')
                    average = average.flatten()[0]
                    rel_err = rel_err.flatten()[0] * 100.
                    string += '{:.2e} +/- {:1.2e}%'.format(average, rel_err)
                    string += '\n'
                string += '\n'
            string += '\n'

        print(string)

    def build_hdf5_store(self, filename='mgxs.h5', directory='mgxs',
                         subdomains='all', nuclides='all',
                         xs_type='macro', row_column='inout', append=True):
        """Export the multi-group cross section data to an HDF5 binary file.

        This method constructs an HDF5 file which stores the multi-group
        cross section data. The data is stored in a hierarchy of HDF5 groups
        from the domain type, domain id, subdomain id (for distribcell domains),
        nuclides and cross section type. Two datasets for the mean and standard
        deviation are stored for each subdomain entry in the HDF5 file.

        NOTE: This requires the h5py Python package.

        Parameters
        ----------
        filename : str
            Filename for the HDF5 file. Defaults to 'mgxs.h5'.
        directory : str
            Directory for the HDF5 file. Defaults to 'mgxs'.
        subdomains : Iterable of Integral or 'all'
            The subdomain IDs of the cross sections to include in the report.
            Defaults to 'all'.
        nuclides : Iterable of str or 'all' or 'sum'
            The nuclides of the cross-sections to include in the report. This
            may be a list of nuclide name strings (e.g., ['U235', 'U238']).
            The special string 'all' will report the cross sections for all
            nuclides in the spatial domain. The special string 'sum' will report
            the cross sections summed over all nuclides. Defaults to 'all'.
        xs_type: {'macro', 'micro'}
            Store the macro or micro cross section in units of cm^-1 or barns.
            Defaults to 'macro'.
        row_column: {'inout', 'outin'}
            Store scattering matrices indexed first by incoming group and
            second by outgoing group ('inout'), or vice versa ('outin').
            Defaults to 'inout'.
        append : bool
            If true, appends to an existing HDF5 file with the same filename
            directory (if one exists). Defaults to True.

        Raises
        ------
        ValueError
            When this method is called before the multi-group cross section is
            computed from tally data.
        ImportError
            When h5py is not installed.

        """

        import h5py

        # Make directory if it does not exist
        if not os.path.exists(directory):
            os.makedirs(directory)

        filename = os.path.join(directory, filename)
        filename = filename.replace(' ', '-')

        if append and os.path.isfile(filename):
            xs_results = h5py.File(filename, 'a')
        else:
            xs_results = h5py.File(filename, 'w')

        # Construct a collection of the subdomains to report
        if not isinstance(subdomains, basestring):
            cv.check_iterable_type('subdomains', subdomains, Integral)
        elif self.domain_type == 'distribcell':
            subdomains = np.arange(self.num_subdomains, dtype=np.int)
        elif self.domain_type == 'avg(distribcell)':
            domain_filter = self.xs_tally.find_filter('avg(distribcell)')
            subdomains = domain_filter.bins
        elif self.domain_type == 'mesh':
            xyz = map(lambda x: np.arange(1, x+1), self.domain.dimension)
            subdomains = list(itertools.product(*xyz))
        else:
            subdomains = [self.domain.id]

        # Construct a collection of the nuclides to report
        if self.by_nuclide:
            if nuclides == 'all':
                nuclides = self.get_all_nuclides()
                densities = np.zeros(len(nuclides), dtype=np.float)
            elif nuclides == 'sum':
                nuclides = ['sum']
            else:
                cv.check_iterable_type('nuclides', nuclides, basestring)
        else:
            nuclides = ['sum']

        cv.check_value('xs_type', xs_type, ['macro', 'micro'])

        # Create an HDF5 group within the file for the domain
        domain_type_group = xs_results.require_group(self.domain_type)
        domain_group = domain_type_group.require_group(str(self.domain.id))

        # Determine number of digits to pad subdomain group keys
        num_digits = len(str(self.num_subdomains))

        # Create a separate HDF5 group for each subdomain
        for subdomain in subdomains:

            # Create an HDF5 group for the subdomain
            if self.domain_type == 'distribcell':
                group_name = ''.zfill(num_digits)
                subdomain_group = domain_group.require_group(group_name)
            else:
                subdomain_group = domain_group

            # Create a separate HDF5 group for this cross section
            rxn_group = subdomain_group.require_group(self.hdf5_key)

            # Create a separate HDF5 group for each nuclide
            for j, nuclide in enumerate(nuclides):

                if nuclide != 'sum':
                    density = densities[j]
                    nuclide_group = rxn_group.require_group(nuclide)
                    nuclide_group.require_dataset('density', dtype=np.float64,
                                                  data=[density], shape=(1,))
                else:
                    nuclide_group = rxn_group

                # Extract the cross section for this subdomain and nuclide
                average = self.get_xs(subdomains=[subdomain], nuclides=[nuclide],
                                      xs_type=xs_type, value='mean',
                                      row_column=row_column)
                std_dev = self.get_xs(subdomains=[subdomain], nuclides=[nuclide],
                                      xs_type=xs_type, value='std_dev',
                                      row_column=row_column)
                average = average.squeeze()
                std_dev = std_dev.squeeze()

                # Add MGXS results data to the HDF5 group
                nuclide_group.require_dataset('average', dtype=np.float64,
                                              shape=average.shape, data=average)
                nuclide_group.require_dataset('std. dev.', dtype=np.float64,
                                              shape=std_dev.shape, data=std_dev)

        # Close the results HDF5 file
        xs_results.close()

    def export_xs_data(self, filename='mgxs', directory='mgxs',
                       format='csv', groups='all', xs_type='macro'):
        """Export the multi-group cross section data to a file.

        This method leverages the functionality in the Pandas library to export
        the multi-group cross section data in a variety of output file formats
        for storage and/or post-processing.

        Parameters
        ----------
        filename : str
            Filename for the exported file. Defaults to 'mgxs'.
        directory : str
            Directory for the exported file. Defaults to 'mgxs'.
        format : {'csv', 'excel', 'pickle', 'latex'}
            The format for the exported data file. Defaults to 'csv'.
        groups : Iterable of Integral or 'all'
            Energy groups of interest. Defaults to 'all'.
        xs_type: {'macro', 'micro'}
            Store the macro or micro cross section in units of cm^-1 or barns.
            Defaults to 'macro'.

        """

        cv.check_type('filename', filename, basestring)
        cv.check_type('directory', directory, basestring)
        cv.check_value('format', format, ['csv', 'excel', 'pickle', 'latex'])
        cv.check_value('xs_type', xs_type, ['macro', 'micro'])

        # Make directory if it does not exist
        if not os.path.exists(directory):
            os.makedirs(directory)

        filename = os.path.join(directory, filename)
        filename = filename.replace(' ', '-')

        # Get a Pandas DataFrame for the data
        df = self.get_pandas_dataframe(groups=groups, xs_type=xs_type)

        # Export the data using Pandas IO API
        if format == 'csv':
            df.to_csv(filename + '.csv', index=False)
        elif format == 'excel':
            df.to_excel(filename + '.xls', index=False)
        elif format == 'pickle':
            df.to_pickle(filename + '.pkl')
        elif format == 'latex':
            if self.domain_type == 'distribcell':
                msg = 'Unable to export distribcell multi-group cross section' \
                      'data to a LaTeX table'
                raise NotImplementedError(msg)

            df.to_latex(filename + '.tex', bold_rows=True,
                        longtable=True, index=False)

            # Surround LaTeX table with code needed to run pdflatex
            with open(filename + '.tex', 'r') as original:
                data = original.read()
            with open(filename + '.tex', 'w') as modified:
                modified.write(
                    '\\documentclass[preview, 12pt, border=1mm]{standalone}\n')
                modified.write('\\usepackage{caption}\n')
                modified.write('\\usepackage{longtable}\n')
                modified.write('\\usepackage{booktabs}\n')
                modified.write('\\begin{document}\n\n')
                modified.write(data)
                modified.write('\n\\end{document}')

    def get_pandas_dataframe(self, groups='all', nuclides='all',
                             xs_type='macro', distribcell_paths=True):
        """Build a Pandas DataFrame for the MGXS data.

        This method leverages :meth:`openmc.Tally.get_pandas_dataframe`, but
        renames the columns with terminology appropriate for cross section data.

        Parameters
        ----------
        groups : Iterable of Integral or 'all'
            Energy groups of interest. Defaults to 'all'.
        nuclides : Iterable of str or 'all' or 'sum'
            The nuclides of the cross-sections to include in the dataframe. This
            may be a list of nuclide name strings (e.g., ['U235', 'U238']).
            The special string 'all' will include the cross sections for all
            nuclides in the spatial domain. The special string 'sum' will
            include the cross sections summed over all nuclides. Defaults
            to 'all'.
        xs_type: {'macro', 'micro'}
            Return macro or micro cross section in units of cm^-1 or barns.
            Defaults to 'macro'.
        distribcell_paths : bool, optional
            Construct columns for distribcell tally filters (default is True).
            The geometric information in the Summary object is embedded into
            a Multi-index column with a geometric "path" to each distribcell
            instance.

        Returns
        -------
        pandas.DataFrame
            A Pandas DataFrame for the cross section data.

        Raises
        ------
        ValueError
            When this method is called before the multi-group cross section is
            computed from tally data.

        """

        if not isinstance(groups, basestring):
            cv.check_iterable_type('groups', groups, Integral)
        if nuclides != 'all' and nuclides != 'sum':
            cv.check_iterable_type('nuclides', nuclides, basestring)
        cv.check_value('xs_type', xs_type, ['macro', 'micro'])

        # Get a Pandas DataFrame from the derived xs tally
        if self.by_nuclide and nuclides == 'sum':

            # Use tally summation to sum across all nuclides
            query_nuclides = self.get_all_nuclides()
            xs_tally = self.xs_tally.summation(nuclides=query_nuclides)
            df = xs_tally.get_pandas_dataframe(
                distribcell_paths=distribcell_paths)

            # Remove nuclide column since it is homogeneous and redundant
            df.drop('nuclide', axis=1, inplace=True)

        # If the user requested a specific set of nuclides
        elif self.by_nuclide and nuclides != 'all':
            xs_tally = self.xs_tally.get_slice(nuclides=nuclides)
            df = xs_tally.get_pandas_dataframe(
                distribcell_paths=distribcell_paths)

        # If the user requested all nuclides, keep nuclide column in dataframe
        else:
            df = self.xs_tally.get_pandas_dataframe(
                distribcell_paths=distribcell_paths)

        # Remove the score column since it is homogeneous and redundant
        if self.domain_type == 'mesh':
            df = df.drop('score', axis=1, level=0)
        else:
            df = df.drop('score', axis=1)

        # Override energy groups bounds with indices
        all_groups = np.arange(self.num_groups, 0, -1, dtype=np.int)
        all_groups = np.repeat(all_groups, self.num_nuclides)
        if 'energy low [MeV]' in df and 'energyout low [MeV]' in df:
            df.rename(columns={'energy low [MeV]': 'group in'},
                      inplace=True)
            in_groups = np.tile(all_groups, self.num_subdomains)
            in_groups = np.repeat(in_groups, df.shape[0] / in_groups.size)
            df['group in'] = in_groups
            del df['energy high [MeV]']

            df.rename(columns={'energyout low [MeV]': 'group out'},
                      inplace=True)
            out_groups = np.repeat(all_groups, self.xs_tally.num_scores)
            out_groups = np.tile(out_groups, df.shape[0] / out_groups.size)
            df['group out'] = out_groups
            del df['energyout high [MeV]']
            columns = ['group in', 'group out']

        elif 'energyout low [MeV]' in df:
            df.rename(columns={'energyout low [MeV]': 'group out'},
                      inplace=True)
            in_groups = np.tile(all_groups, self.num_subdomains)
            df['group out'] = in_groups
            del df['energyout high [MeV]']
            columns = ['group out']

        elif 'energy low [MeV]' in df:
            df.rename(columns={'energy low [MeV]': 'group in'}, inplace=True)
            in_groups = np.tile(all_groups, self.num_subdomains)
            df['group in'] = in_groups
            del df['energy high [MeV]']
            columns = ['group in']

        # Select out those groups the user requested
        if not isinstance(groups, basestring):
            if 'group in' in df:
                df = df[df['group in'].isin(groups)]
            if 'group out' in df:
                df = df[df['group out'].isin(groups)]

        # If user requested micro cross sections, divide out the atom densities
        if xs_type == 'micro':
            if self.by_nuclide:
                densities = self.get_nuclide_densities(nuclides)
            else:
                densities = self.get_nuclide_densities('sum')
            densities = np.repeat(densities, len(self.rxn_rate_tally.scores))
            tile_factor = df.shape[0] / len(densities)
            df['mean'] /= np.tile(densities, tile_factor)
            df['std. dev.'] /= np.tile(densities, tile_factor)

        # Sort the dataframe by domain type id (e.g., distribcell id) and
        # energy groups such that data is from fast to thermal
        if self.domain_type == 'mesh':
            mesh_str = 'mesh {0}'.format(self.domain.id)
            df.sort_values(by=[(mesh_str, 'x'), (mesh_str, 'y'), \
                               (mesh_str, 'z')] + columns, inplace=True)
        else:
            df.sort_values(by=[self.domain_type] + columns, inplace=True)
        return df

    def get_units(self, xs_type='macro'):
        """This method returns the units of a MGXS based on a desired xs_type.

        Parameters
        ----------
        xs_type: {'macro', 'micro'}
            Return the macro or micro cross section units.
            Defaults to 'macro'.

        Returns
        -------
        str
            A string representing the units of the MGXS.

        """

        cv.check_value('xs_type', xs_type, ['macro', 'micro'])

        return 'cm^-1' if xs_type == 'macro' else 'barns'


class MatrixMGXS(MGXS):
    """An abstract multi-group cross section for some energy group structure
    within some spatial domain. This class is specifically intended for
    cross sections which depend on both the incoming and outgoing energy groups
    and are therefore represented by matrices. Examples of this include the
    scattering and nu-fission matrices.

    This class can be used for both OpenMC input generation and tally data
    post-processing to compute spatially-homogenized and energy-integrated
    multi-group cross sections for multi-group neutronics calculations.

    NOTE: Users should instantiate the subclasses of this abstract class.

    Parameters
    ----------
    domain : openmc.Material or openmc.Cell or openmc.Universe or openmc.Mesh
        The domain for spatial homogenization
    domain_type : {'material', 'cell', 'distribcell', 'universe', 'mesh'}
        The domain type for spatial homogenization
    energy_groups : openmc.mgxs.EnergyGroups
        The energy group structure for energy condensation
    by_nuclide : bool
        If true, computes cross sections for each nuclide in domain
    name : str, optional
        Name of the multi-group cross section. Used as a label to identify
        tallies in OpenMC 'tallies.xml' file.

    Attributes
    ----------
    name : str, optional
        Name of the multi-group cross section
    rxn_type : str
        Reaction type (e.g., 'total', 'nu-fission', etc.)
    by_nuclide : bool
        If true, computes cross sections for each nuclide in domain
    domain : Material or Cell or Universe or Mesh
        Domain for spatial homogenization
    domain_type : {'material', 'cell', 'distribcell', 'universe', 'mesh'}
        Domain type for spatial homogenization
    energy_groups : openmc.mgxs.EnergyGroups
        Energy group structure for energy condensation
    tally_trigger : openmc.Trigger
        An (optional) tally precision trigger given to each tally used to
        compute the cross section
    scores : list of str
        The scores in each tally used to compute the multi-group cross section
    filters : list of openmc.Filter
        The filters in each tally used to compute the multi-group cross section
    tally_keys : list of str
        The keys into the tallies dictionary for each tally used to compute
        the multi-group cross section
    estimator : {'tracklength', 'analog'}
        The tally estimator used to compute the multi-group cross section
    tallies : collections.OrderedDict
        OpenMC tallies needed to compute the multi-group cross section
    rxn_rate_tally : openmc.Tally
        Derived tally for the reaction rate tally used in the numerator to
        compute the multi-group cross section. This attribute is None
        unless the multi-group cross section has been computed.
    xs_tally : openmc.Tally
        Derived tally for the multi-group cross section. This attribute
        is None unless the multi-group cross section has been computed.
    num_subdomains : int
        The number of subdomains is unity for 'material', 'cell' and 'universe'
        domain types. This is equal to the number of cell instances
        for 'distribcell' domain types (it is equal to unity prior to loading
        tally data from a statepoint file) and the number of mesh cells for
        'mesh' domain types.
    num_nuclides : int
        The number of nuclides for which the multi-group cross section is
        being tracked. This is unity if the by_nuclide attribute is False.
    nuclides : Iterable of str or 'sum'
        The optional user-specified nuclides for which to compute cross
        sections (e.g., 'U238', 'O16'). If by_nuclide is True but nuclides
        are not specified by the user, all nuclides in the spatial domain
        are included. This attribute is 'sum' if by_nuclide is false.
    sparse : bool
        Whether or not the MGXS' tallies use SciPy's LIL sparse matrix format
        for compressed data storage
    loaded_sp : bool
        Whether or not a statepoint file has been loaded with tally data
    derived : bool
        Whether or not the MGXS is merged from one or more other MGXS
    hdf5_key : str
        The key used to index multi-group cross sections in an HDF5 data store

    """

    # This is an abstract class which cannot be instantiated
    __metaclass__ = abc.ABCMeta

    @property
    def filters(self):
        # Create the non-domain specific Filters for the Tallies
        group_edges = self.energy_groups.group_edges
        energy = openmc.Filter('energy', group_edges)
        energyout = openmc.Filter('energyout', group_edges)

        return [[energy], [energy, energyout]]

    @property
    def estimator(self):
        return 'analog'

    def get_xs(self, in_groups='all', out_groups='all',
               subdomains='all', nuclides='all',
               xs_type='macro', order_groups='increasing',
               row_column='inout', value='mean', **kwargs):
        """Returns an array of multi-group cross sections.

        This method constructs a 2D NumPy array for the requested multi-group
        matrix data for one or more energy groups and subdomains.

        Parameters
        ----------
        in_groups : Iterable of Integral or 'all'
            Incoming energy groups of interest. Defaults to 'all'.
        out_groups : Iterable of Integral or 'all'
            Outgoing energy groups of interest. Defaults to 'all'.
        subdomains : Iterable of Integral or 'all'
            Subdomain IDs of interest. Defaults to 'all'.
        nuclides : Iterable of str or 'all' or 'sum'
            A list of nuclide name strings (e.g., ['U235', 'U238']). The
            special string 'all' will return the cross sections for all
            nuclides in the spatial domain. The special string 'sum' will
            return the cross section summed over all nuclides. Defaults to
            'all'.
        xs_type: {'macro', 'micro'}
            Return the macro or micro cross section in units of cm^-1 or barns.
            Defaults to 'macro'.
        order_groups: {'increasing', 'decreasing'}
            Return the cross section indexed according to increasing or
            decreasing energy groups (decreasing or increasing energies).
            Defaults to 'increasing'.
        row_column: {'inout', 'outin'}
            Return the cross section indexed first by incoming group and
            second by outgoing group ('inout'), or vice versa ('outin').
            Defaults to 'inout'.
        value : {'mean', 'std_dev', 'rel_err'}
            A string for the type of value to return. Defaults to 'mean'.

        Returns
        -------
        ndarray
            A NumPy array of the multi-group cross section indexed in the order
            each group and subdomain is listed in the parameters.

        Raises
        ------
        ValueError
            When this method is called before the multi-group cross section is
            computed from tally data.

        """

        cv.check_value('value', value, ['mean', 'std_dev', 'rel_err'])
        cv.check_value('xs_type', xs_type, ['macro', 'micro'])

        filters = []
        filter_bins = []

        # Construct a collection of the domain filter bins
        if not isinstance(subdomains, basestring):
            cv.check_iterable_type('subdomains', subdomains, Integral,
                                   max_depth=3)
            for subdomain in subdomains:
                filters.append(self.domain_type)
                filter_bins.append((subdomain,))

        # Construct list of energy group bounds tuples for all requested groups
        if not isinstance(in_groups, basestring):
            cv.check_iterable_type('groups', in_groups, Integral)
            for group in in_groups:
                filters.append('energy')
                filter_bins.append((
                    self.energy_groups.get_group_bounds(group),))

        # Construct list of energy group bounds tuples for all requested groups
        if not isinstance(out_groups, basestring):
            cv.check_iterable_type('groups', out_groups, Integral)
            for group in out_groups:
                filters.append('energyout')
                filter_bins.append((
                    self.energy_groups.get_group_bounds(group),))

        # Construct a collection of the nuclides to retrieve from the xs tally
        if self.by_nuclide:
            if nuclides == 'all' or nuclides == 'sum' or nuclides == ['sum']:
                query_nuclides = self.get_all_nuclides()
            else:
                query_nuclides = nuclides
        else:
            query_nuclides = ['total']

        # Use tally summation if user requested the sum for all nuclides
        if nuclides == 'sum' or nuclides == ['sum']:
            xs_tally = self.xs_tally.summation(nuclides=query_nuclides)
            xs = xs_tally.get_values(filters=filters, filter_bins=filter_bins,
                                     value=value)
        else:
            xs = self.xs_tally.get_values(filters=filters,
                                          filter_bins=filter_bins,
                                          nuclides=query_nuclides, value=value)

        xs = np.nan_to_num(xs)

        # Divide by atom number densities for microscopic cross sections
        if xs_type == 'micro':
            if self.by_nuclide:
                densities = self.get_nuclide_densities(nuclides)
            else:
                densities = self.get_nuclide_densities('sum')
            if value == 'mean' or value == 'std_dev':
                xs /= densities[np.newaxis, :, np.newaxis]

        # Reverse data if user requested increasing energy groups since
        # tally data is stored in order of increasing energies
        if order_groups == 'increasing':
            if in_groups == 'all':
                num_in_groups = self.num_groups
            else:
                num_in_groups = len(in_groups)
            if out_groups == 'all':
                num_out_groups = self.num_groups
            else:
                num_out_groups = len(out_groups)

            # Reshape tally data array with separate axes for domain and energy
            num_subdomains = int(xs.shape[0] /
                                 (num_in_groups * num_out_groups))
            new_shape = (num_subdomains, num_in_groups, num_out_groups)
            new_shape += xs.shape[1:]
            xs = np.reshape(xs, new_shape)

            # Transpose the matrix if requested by user
            if row_column == 'outin':
                xs = np.swapaxes(xs, 1, 2)

            # Reverse energies to align with increasing energy groups
            xs = xs[:, ::-1, ::-1, :]

            # Eliminate trivial dimensions
            xs = np.squeeze(xs)
            xs = np.atleast_2d(xs)

        return xs

    def get_slice(self, nuclides=[], in_groups=[], out_groups=[]):
        """Build a sliced MatrixMGXS object for the specified nuclides and
        energy groups.

        This method constructs a new MGXS to encapsulate a subset of the data
        represented by this MGXS. The subset of data to include in the tally
        slice is determined by the nuclides and energy groups specified in
        the input parameters.

        Parameters
        ----------
        nuclides : list of str
            A list of nuclide name strings
            (e.g., ['U235', 'U238']; default is [])
        in_groups : list of int
            A list of incoming energy group indices starting at 1 for the high
            energies (e.g., [1, 2, 3]; default is [])
        out_groups : list of int
            A list of outgoing energy group indices starting at 1 for the high
            energies (e.g., [1, 2, 3]; default is [])

        Returns
        -------
        openmc.mgxs.MatrixMGXS
            A new MatrixMGXS object which encapsulates the subset of data
            requested for the nuclide(s) and/or energy group(s) requested in
            the parameters.

        """

        # Call super class method and null out derived tallies
        slice_xs = super(MatrixMGXS, self).get_slice(nuclides, in_groups)
        slice_xs._rxn_rate_tally = None
        slice_xs._xs_tally = None

        # Slice outgoing energy groups if needed
        if len(out_groups) != 0:
            filter_bins = []
            for group in out_groups:
                group_bounds = self.energy_groups.get_group_bounds(group)
                filter_bins.append(group_bounds)
            filter_bins = [tuple(filter_bins)]

            # Slice each of the tallies across energyout groups
            for tally_type, tally in slice_xs.tallies.items():
                if tally.contains_filter('energyout'):
                    tally_slice = tally.get_slice(filters=['energyout'],
                                                  filter_bins=filter_bins)
                    slice_xs.tallies[tally_type] = tally_slice

        slice_xs.sparse = self.sparse
        return slice_xs

    def print_xs(self, subdomains='all', nuclides='all', xs_type='macro'):
        """Prints a string representation for the multi-group cross section.

        Parameters
        ----------
        subdomains : Iterable of Integral or 'all'
            The subdomain IDs of the cross sections to include in the report.
            Defaults to 'all'.
        nuclides : Iterable of str or 'all' or 'sum'
            The nuclides of the cross-sections to include in the report. This
            may be a list of nuclide name strings (e.g., ['U235', 'U238']).
            The special string 'all' will report the cross sections for all
            nuclides in the spatial domain. The special string 'sum' will
            report the cross sections summed over all nuclides. Defaults to
            'all'.
        xs_type: {'macro', 'micro'}
            Return the macro or micro cross section in units of cm^-1 or barns.
            Defaults to 'macro'.

        """

        # Construct a collection of the subdomains to report
        if not isinstance(subdomains, basestring):
            cv.check_iterable_type('subdomains', subdomains, Integral)
        elif self.domain_type == 'distribcell':
            subdomains = np.arange(self.num_subdomains, dtype=np.int)
        elif self.domain_type == 'mesh':
            xyz = map(lambda x: np.arange(1, x+1), self.domain.dimension)
            subdomains = list(itertools.product(*xyz))
        else:
            subdomains = [self.domain.id]

        # Construct a collection of the nuclides to report
        if self.by_nuclide:
            if nuclides == 'all':
                nuclides = self.get_all_nuclides()
            if nuclides == 'sum':
                nuclides = ['sum']
            else:
                cv.check_iterable_type('nuclides', nuclides, basestring)
        else:
            nuclides = ['sum']

        cv.check_value('xs_type', xs_type, ['macro', 'micro'])

        # Build header for string with type and domain info
        string = 'Multi-Group XS\n'
        string += '{0: <16}=\t{1}\n'.format('\tReaction Type', self.rxn_type)
        string += '{0: <16}=\t{1}\n'.format('\tDomain Type', self.domain_type)
        string += '{0: <16}=\t{1}\n'.format('\tDomain ID', self.domain.id)

        # Generate the header for an individual XS
        xs_header = '\tCross Sections [{0}]:'.format(self.get_units(xs_type))

        # If cross section data has not been computed, only print string header
        if self.tallies is None:
            print(string)
            return

        string += '{0: <16}\n'.format('\tEnergy Groups:')
        template = '{0: <12}Group {1} [{2: <10} - {3: <10}MeV]\n'

        # Loop over energy groups ranges
        for group in range(1, self.num_groups + 1):
            bounds = self.energy_groups.get_group_bounds(group)
            string += template.format('', group, bounds[0], bounds[1])

        # Loop over all subdomains
        for subdomain in subdomains:

            if self.domain_type == 'distribcell':
                string += \
                    '{0: <16}=\t{1}\n'.format('\tSubdomain', subdomain)

            # Loop over all Nuclides
            for nuclide in nuclides:

                # Build header for nuclide type
                if xs_type != 'sum':
                    string += '{0: <16}=\t{1}\n'.format('\tNuclide', nuclide)

                # Build header for cross section type
                string += '{0: <16}\n'.format(xs_header)
                template = '{0: <12}Group {1} -> Group {2}:\t\t'

                # Loop over incoming/outgoing energy groups ranges
                for in_group in range(1, self.num_groups + 1):
                    for out_group in range(1, self.num_groups + 1):
                        string += template.format('', in_group, out_group)
                        average = \
                            self.get_xs([in_group], [out_group],
                                        [subdomain], [nuclide],
                                        xs_type=xs_type, value='mean')
                        rel_err = \
                            self.get_xs([in_group], [out_group],
                                        [subdomain], [nuclide],
                                        xs_type=xs_type, value='rel_err')
                        average = average.flatten()[0]
                        rel_err = rel_err.flatten()[0] * 100.
                        string += '{:1.2e} +/- {:1.2e}%'.format(average,
                                                                rel_err)
                        string += '\n'
                    string += '\n'
                string += '\n'
            string += '\n'

        print(string)


class TotalXS(MGXS):
    r"""A total multi-group cross section.

    This class can be used for both OpenMC input generation and tally data
    post-processing to compute spatially-homogenized and energy-integrated
    multi-group total cross sections for multi-group neutronics calculations. At
    a minimum, one needs to set the :attr:`TotalXS.energy_groups` and
    :attr:`TotalXS.domain` properties. Tallies for the flux and appropriate
    reaction rates over the specified domain are generated automatically via the
    :attr:`TotalXS.tallies` property, which can then be appended to a
    :class:`openmc.Tallies` instance.

    For post-processing, the :meth:`MGXS.load_from_statepoint` will pull in the
    necessary data to compute multi-group cross sections from a
    :class:`openmc.StatePoint` instance. The derived multi-group cross section
    can then be obtained from the :attr:`TotalXS.xs_tally` property.

    For a spatial domain :math:`V` and energy group :math:`[E_g,E_{g-1}]`, the
    total cross section is calculated as:

    .. math::

       \frac{\int_{r \in V} dr \int_{4\pi} d\Omega \int_{E_g}^{E_{g-1}} dE \;
       \sigma_t (r, E) \psi (r, E, \Omega)}{\int_{r \in V} dr \int_{4\pi}
       d\Omega \int_{E_g}^{E_{g-1}} dE \; \psi (r, E, \Omega)}.

    Parameters
    ----------
    domain : openmc.Material or openmc.Cell or openmc.Universe or openmc.Mesh
        The domain for spatial homogenization
    domain_type : {'material', 'cell', 'distribcell', 'universe', 'mesh'}
        The domain type for spatial homogenization
    groups : openmc.mgxs.EnergyGroups
        The energy group structure for energy condensation
    by_nuclide : bool
        If true, computes cross sections for each nuclide in domain
    name : str, optional
        Name of the multi-group cross section. Used as a label to identify
        tallies in OpenMC 'tallies.xml' file.

    Attributes
    ----------
    name : str, optional
        Name of the multi-group cross section
    rxn_type : str
        Reaction type (e.g., 'total', 'nu-fission', etc.)
    by_nuclide : bool
        If true, computes cross sections for each nuclide in domain
    domain : Material or Cell or Universe or Mesh
        Domain for spatial homogenization
    domain_type : {'material', 'cell', 'distribcell', 'universe', 'mesh'}
        Domain type for spatial homogenization
    energy_groups : openmc.mgxs.EnergyGroups
        Energy group structure for energy condensation
    tally_trigger : openmc.Trigger
        An (optional) tally precision trigger given to each tally used to
        compute the cross section
    scores : list of str
        The scores in each tally used to compute the multi-group cross section
    filters : list of openmc.Filter
        The filters in each tally used to compute the multi-group cross section
    tally_keys : list of str
        The keys into the tallies dictionary for each tally used to compute
        the multi-group cross section
    estimator : {'tracklength', 'analog'}
        The tally estimator used to compute the multi-group cross section
    tallies : collections.OrderedDict
        OpenMC tallies needed to compute the multi-group cross section. The keys
        are strings listed in the :attr:`TotalXS.tally_keys` property and values
        are instances of :class:`openmc.Tally`.
    rxn_rate_tally : openmc.Tally
        Derived tally for the reaction rate tally used in the numerator to
        compute the multi-group cross section. This attribute is None
        unless the multi-group cross section has been computed.
    xs_tally : openmc.Tally
        Derived tally for the multi-group cross section. This attribute
        is None unless the multi-group cross section has been computed.
    num_subdomains : int
        The number of subdomains is unity for 'material', 'cell' and 'universe'
        domain types. This is equal to the number of cell instances
        for 'distribcell' domain types (it is equal to unity prior to loading
        tally data from a statepoint file).
    num_nuclides : int
        The number of nuclides for which the multi-group cross section is
        being tracked. This is unity if the by_nuclide attribute is False.
    nuclides : Iterable of str or 'sum'
        The optional user-specified nuclides for which to compute cross
        sections (e.g., 'U238', 'O16'). If by_nuclide is True but nuclides
        are not specified by the user, all nuclides in the spatial domain
        are included. This attribute is 'sum' if by_nuclide is false.
    sparse : bool
        Whether or not the MGXS' tallies use SciPy's LIL sparse matrix format
        for compressed data storage
    loaded_sp : bool
        Whether or not a statepoint file has been loaded with tally data
    derived : bool
        Whether or not the MGXS is merged from one or more other MGXS
    hdf5_key : str
        The key used to index multi-group cross sections in an HDF5 data store

    """

    def __init__(self, domain=None, domain_type=None,
                 groups=None, by_nuclide=False, name=''):
        super(TotalXS, self).__init__(domain, domain_type,
                                      groups, by_nuclide, name)
        self._rxn_type = 'total'


class TransportXS(MGXS):
    r"""A transport-corrected total multi-group cross section.

    This class can be used for both OpenMC input generation and tally data
    post-processing to compute spatially-homogenized and energy-integrated
    multi-group cross sections for multi-group neutronics calculations. At a
    minimum, one needs to set the :attr:`TransportXS.energy_groups` and
    :attr:`TransportXS.domain` properties. Tallies for the flux and appropriate
    reaction rates over the specified domain are generated automatically via the
    :attr:`TransportXS.tallies` property, which can then be appended to a
    :class:`openmc.Tallies` instance.

    For post-processing, the :meth:`MGXS.load_from_statepoint` will pull in the
    necessary data to compute multi-group cross sections from a
    :class:`openmc.StatePoint` instance. The derived multi-group cross section
    can then be obtained from the :attr:`TransportXS.xs_tally` property.

    For a spatial domain :math:`V` and energy group :math:`[E_g,E_{g-1}]`, the
    transport-corrected total cross section is calculated as:

    .. math::

       \langle \sigma_t \phi \rangle &= \int_{r \in V} dr \int_{4\pi}
       d\Omega \int_{E_g}^{E_{g-1}} dE \sigma_t (r, E) \psi
       (r, E, \Omega) \\
       \langle \sigma_{s1} \phi \rangle &= \int_{r \in V} dr
       \int_{4\pi} d\Omega \int_{E_g}^{E_{g-1}} dE \int_{4\pi}
       d\Omega' \int_0^\infty dE' \int_{-1}^1 d\mu \; \mu \sigma_s
       (r, E' \rightarrow E, \Omega' \cdot \Omega)
       \phi (r, E', \Omega) \\
       \langle \phi \rangle &= \int_{r \in V} dr \int_{4\pi} d\Omega
       \int_{E_g}^{E_{g-1}} dE \; \psi (r, E, \Omega) \\
       \sigma_{tr} &= \frac{\langle \sigma_t \phi \rangle - \langle \sigma_{s1}
       \phi \rangle}{\langle \phi \rangle}

    Parameters
    ----------
    domain : openmc.Material or openmc.Cell or openmc.Universe or openmc.Mesh
        The domain for spatial homogenization
    domain_type : {'material', 'cell', 'distribcell', 'universe', 'mesh'}
        The domain type for spatial homogenization
    groups : openmc.mgxs.EnergyGroups
        The energy group structure for energy condensation
    by_nuclide : bool
        If true, computes cross sections for each nuclide in domain
    name : str, optional
        Name of the multi-group cross section. Used as a label to identify
        tallies in OpenMC 'tallies.xml' file.

    Attributes
    ----------
    name : str, optional
        Name of the multi-group cross section
    rxn_type : str
        Reaction type (e.g., 'total', 'nu-fission', etc.)
    by_nuclide : bool
        If true, computes cross sections for each nuclide in domain
    domain : Material or Cell or Universe or Mesh
        Domain for spatial homogenization
    domain_type : {'material', 'cell', 'distribcell', 'universe', 'mesh'}
        Domain type for spatial homogenization
    energy_groups : openmc.mgxs.EnergyGroups
        Energy group structure for energy condensation
    tally_trigger : openmc.Trigger
        An (optional) tally precision trigger given to each tally used to
        compute the cross section
    scores : list of str
        The scores in each tally used to compute the multi-group cross section
    filters : list of openmc.Filter
        The filters in each tally used to compute the multi-group cross section
    tally_keys : list of str
        The keys into the tallies dictionary for each tally used to compute
        the multi-group cross section
    estimator : {'tracklength', 'analog'}
        The tally estimator used to compute the multi-group cross section
    tallies : collections.OrderedDict
        OpenMC tallies needed to compute the multi-group cross section. The keys
        are strings listed in the :attr:`TransportXS.tally_keys` property and
        values are instances of :class:`openmc.Tally`.
    rxn_rate_tally : openmc.Tally
        Derived tally for the reaction rate tally used in the numerator to
        compute the multi-group cross section. This attribute is None
        unless the multi-group cross section has been computed.
    xs_tally : openmc.Tally
        Derived tally for the multi-group cross section. This attribute
        is None unless the multi-group cross section has been computed.
    num_subdomains : int
        The number of subdomains is unity for 'material', 'cell' and 'universe'
        domain types. This is equal to the number of cell instances
        for 'distribcell' domain types (it is equal to unity prior to loading
        tally data from a statepoint file).
    num_nuclides : int
        The number of nuclides for which the multi-group cross section is
        being tracked. This is unity if the by_nuclide attribute is False.
    nuclides : Iterable of str or 'sum'
        The optional user-specified nuclides for which to compute cross
        sections (e.g., 'U238', 'O16'). If by_nuclide is True but nuclides
        are not specified by the user, all nuclides in the spatial domain
        are included. This attribute is 'sum' if by_nuclide is false.
    sparse : bool
        Whether or not the MGXS' tallies use SciPy's LIL sparse matrix format
        for compressed data storage
    loaded_sp : bool
        Whether or not a statepoint file has been loaded with tally data
    derived : bool
        Whether or not the MGXS is merged from one or more other MGXS
    hdf5_key : str
        The key used to index multi-group cross sections in an HDF5 data store

    """

    def __init__(self, domain=None, domain_type=None,
                 groups=None, by_nuclide=False, name=''):
        super(TransportXS, self).__init__(domain, domain_type,
                                          groups, by_nuclide, name)
        self._rxn_type = 'transport'

    @property
    def scores(self):
        return ['flux', 'total', 'scatter-1']

    @property
    def filters(self):
        group_edges = self.energy_groups.group_edges
        energy_filter = openmc.Filter('energy', group_edges)
        energyout_filter = openmc.Filter('energyout', group_edges)
        return [[energy_filter], [energy_filter], [energyout_filter]]

    @property
    def estimator(self):
        return 'analog'

    @property
    def rxn_rate_tally(self):
        if self._rxn_rate_tally is None:
            self.tallies['scatter-1'].filters[-1].type = 'energy'
            self._rxn_rate_tally = \
                self.tallies['total'] - self.tallies['scatter-1']
            self._rxn_rate_tally.sparse = self.sparse

        return self._rxn_rate_tally


class NuTransportXS(TransportXS):
    r"""A transport-corrected total multi-group cross section which
    accounts for neutron multiplicity in scattering reactions.

    This class can be used for both OpenMC input generation and tally data
    post-processing to compute spatially-homogenized and energy-integrated
    multi-group cross sections for multi-group neutronics calculations. At a
    minimum, one needs to set the :attr:`NuTransportXS.energy_groups` and
    :attr:`NuTransportXS.domain` properties. Tallies for the flux and
    appropriate reaction rates over the specified domain are generated
    automatically via the :attr:`NuTransportXS.tallies` property, which can then
    be appended to a :class:`openmc.Tallies` instance.

    For post-processing, the :meth:`MGXS.load_from_statepoint` will pull in the
    necessary data to compute multi-group cross sections from a
    :class:`openmc.StatePoint` instance. The derived multi-group cross section
    can then be obtained from the :attr:`NuTransportXS.xs_tally` property.

    The calculation of the transport-corrected cross section is the same as that
    for :class:`TransportXS` except that the scattering multiplicity is
    accounted for.

    Parameters
    ----------
    domain : openmc.Material or openmc.Cell or openmc.Universe or openmc.Mesh
        The domain for spatial homogenization
    domain_type : {'material', 'cell', 'distribcell', 'universe', 'mesh'}
        The domain type for spatial homogenization
    groups : openmc.mgxs.EnergyGroups
        The energy group structure for energy condensation
    by_nuclide : bool
        If true, computes cross sections for each nuclide in domain
    name : str, optional
        Name of the multi-group cross section. Used as a label to identify
        tallies in OpenMC 'tallies.xml' file.

    Attributes
    ----------
    name : str, optional
        Name of the multi-group cross section
    rxn_type : str
        Reaction type (e.g., 'total', 'nu-fission', etc.)
    by_nuclide : bool
        If true, computes cross sections for each nuclide in domain
    domain : Material or Cell or Universe or Mesh
        Domain for spatial homogenization
    domain_type : {'material', 'cell', 'distribcell', 'universe', 'mesh'}
        Domain type for spatial homogenization
    energy_groups : openmc.mgxs.EnergyGroups
        Energy group structure for energy condensation
    tally_trigger : openmc.Trigger
        An (optional) tally precision trigger given to each tally used to
        compute the cross section
    scores : list of str
        The scores in each tally used to compute the multi-group cross section
    filters : list of openmc.Filter
        The filters in each tally used to compute the multi-group cross section
    tally_keys : list of str
        The keys into the tallies dictionary for each tally used to compute
        the multi-group cross section
    estimator : {'tracklength', 'analog'}
        The tally estimator used to compute the multi-group cross section
    tallies : collections.OrderedDict
        OpenMC tallies needed to compute the multi-group cross section. The keys
        are strings listed in the :attr:`NuTransportXS.tally_keys` property and
        values are instances of :class:`openmc.Tally`.
    rxn_rate_tally : openmc.Tally
        Derived tally for the reaction rate tally used in the numerator to
        compute the multi-group cross section. This attribute is None
        unless the multi-group cross section has been computed.
    xs_tally : openmc.Tally
        Derived tally for the multi-group cross section. This attribute
        is None unless the multi-group cross section has been computed.
    num_subdomains : int
        The number of subdomains is unity for 'material', 'cell' and 'universe'
        domain types. This is equal to the number of cell instances
        for 'distribcell' domain types (it is equal to unity prior to loading
        tally data from a statepoint file).
    num_nuclides : int
        The number of nuclides for which the multi-group cross section is
        being tracked. This is unity if the by_nuclide attribute is False.
    nuclides : Iterable of str or 'sum'
        The optional user-specified nuclides for which to compute cross
        sections (e.g., 'U238', 'O16'). If by_nuclide is True but nuclides
        are not specified by the user, all nuclides in the spatial domain
        are included. This attribute is 'sum' if by_nuclide is false.
    sparse : bool
        Whether or not the MGXS' tallies use SciPy's LIL sparse matrix format
        for compressed data storage
    loaded_sp : bool
        Whether or not a statepoint file has been loaded with tally data
    derived : bool
        Whether or not the MGXS is merged from one or more other MGXS
    hdf5_key : str
        The key used to index multi-group cross sections in an HDF5 data store

    """

    def __init__(self, domain=None, domain_type=None,
                 groups=None, by_nuclide=False, name=''):
        super(NuTransportXS, self).__init__(domain, domain_type,
                                            groups, by_nuclide, name)
        self._rxn_type = 'nu-transport'

    @property
    def scores(self):
        return ['flux', 'total', 'nu-scatter-1']

    @property
    def tally_keys(self):
        return ['flux', 'total', 'scatter-1']


class AbsorptionXS(MGXS):
    r"""An absorption multi-group cross section.

    Absorption is defined as all reactions that do not produce secondary
    neutrons (disappearance) plus fission reactions.

    This class can be used for both OpenMC input generation and tally data
    post-processing to compute spatially-homogenized and energy-integrated
    multi-group absorption cross sections for multi-group neutronics
    calculations. At a minimum, one needs to set the
    :attr:`AbsorptionXS.energy_groups` and :attr:`AbsorptionXS.domain`
    properties. Tallies for the flux and appropriate reaction rates over the
    specified domain are generated automatically via the
    :attr:`AbsorptionXS.tallies` property, which can then be appended to a
    :class:`openmc.Tallies` instance.

    For post-processing, the :meth:`MGXS.load_from_statepoint` will pull in the
    necessary data to compute multi-group cross sections from a
    :class:`openmc.StatePoint` instance. The derived multi-group cross section
    can then be obtained from the :attr:`AbsorptionXS.xs_tally` property.

    For a spatial domain :math:`V` and energy group :math:`[E_g,E_{g-1}]`, the
    absorption cross section is calculated as:

    .. math::

       \frac{\int_{r \in V} dr \int_{4\pi} d\Omega \int_{E_g}^{E_{g-1}} dE \;
       \sigma_a (r, E) \psi (r, E, \Omega)}{\int_{r \in V} dr \int_{4\pi}
       d\Omega \int_{E_g}^{E_{g-1}} dE \; \psi (r, E, \Omega)}.

    Parameters
    ----------
    domain : openmc.Material or openmc.Cell or openmc.Universe or openmc.Mesh
        The domain for spatial homogenization
    domain_type : {'material', 'cell', 'distribcell', 'universe', 'mesh'}
        The domain type for spatial homogenization
    groups : openmc.mgxs.EnergyGroups
        The energy group structure for energy condensation
    by_nuclide : bool
        If true, computes cross sections for each nuclide in domain
    name : str, optional
        Name of the multi-group cross section. Used as a label to identify
        tallies in OpenMC 'tallies.xml' file.

    Attributes
    ----------
    name : str, optional
        Name of the multi-group cross section
    rxn_type : str
        Reaction type (e.g., 'total', 'nu-fission', etc.)
    by_nuclide : bool
        If true, computes cross sections for each nuclide in domain
    domain : Material or Cell or Universe or Mesh
        Domain for spatial homogenization
    domain_type : {'material', 'cell', 'distribcell', 'universe', 'mesh'}
        Domain type for spatial homogenization
    energy_groups : openmc.mgxs.EnergyGroups
        Energy group structure for energy condensation
    tally_trigger : openmc.Trigger
        An (optional) tally precision trigger given to each tally used to
        compute the cross section
    scores : list of str
        The scores in each tally used to compute the multi-group cross section
    filters : list of openmc.Filter
        The filters in each tally used to compute the multi-group cross section
    tally_keys : list of str
        The keys into the tallies dictionary for each tally used to compute
        the multi-group cross section
    estimator : {'tracklength', 'analog'}
        The tally estimator used to compute the multi-group cross section
    tallies : collections.OrderedDict
        OpenMC tallies needed to compute the multi-group cross section. The keys
        are strings listed in the :attr:`AbsorptionXS.tally_keys` property and
        values are instances of :class:`openmc.Tally`.
    rxn_rate_tally : openmc.Tally
        Derived tally for the reaction rate tally used in the numerator to
        compute the multi-group cross section. This attribute is None
        unless the multi-group cross section has been computed.
    xs_tally : openmc.Tally
        Derived tally for the multi-group cross section. This attribute
        is None unless the multi-group cross section has been computed.
    num_subdomains : int
        The number of subdomains is unity for 'material', 'cell' and 'universe'
        domain types. This is equal to the number of cell instances
        for 'distribcell' domain types (it is equal to unity prior to loading
        tally data from a statepoint file).
    num_nuclides : int
        The number of nuclides for which the multi-group cross section is
        being tracked. This is unity if the by_nuclide attribute is False.
    nuclides : Iterable of str or 'sum'
        The optional user-specified nuclides for which to compute cross
        sections (e.g., 'U238', 'O16'). If by_nuclide is True but nuclides
        are not specified by the user, all nuclides in the spatial domain
        are included. This attribute is 'sum' if by_nuclide is false.
    sparse : bool
        Whether or not the MGXS' tallies use SciPy's LIL sparse matrix format
        for compressed data storage
    loaded_sp : bool
        Whether or not a statepoint file has been loaded with tally data
    derived : bool
        Whether or not the MGXS is merged from one or more other MGXS
    hdf5_key : str
        The key used to index multi-group cross sections in an HDF5 data store

    """

    def __init__(self, domain=None, domain_type=None,
                 groups=None, by_nuclide=False, name=''):
        super(AbsorptionXS, self).__init__(domain, domain_type,
                                           groups, by_nuclide, name)
        self._rxn_type = 'absorption'


class CaptureXS(MGXS):
    r"""A capture multi-group cross section.

    The neutron capture reaction rate is defined as the difference between
    OpenMC's 'absorption' and 'fission' reaction rate score types. This includes
    not only radiative capture, but all forms of neutron disappearance aside
    from fission (i.e., MT > 100).

    This class can be used for both OpenMC input generation and tally data
    post-processing to compute spatially-homogenized and energy-integrated
    multi-group capture cross sections for multi-group neutronics
    calculations. At a minimum, one needs to set the
    :attr:`CaptureXS.energy_groups` and :attr:`CaptureXS.domain`
    properties. Tallies for the flux and appropriate reaction rates over the
    specified domain are generated automatically via the
    :attr:`CaptureXS.tallies` property, which can then be appended to a
    :class:`openmc.Tallies` instance.

    For post-processing, the :meth:`MGXS.load_from_statepoint` will pull in the
    necessary data to compute multi-group cross sections from a
    :class:`openmc.StatePoint` instance. The derived multi-group cross section
    can then be obtained from the :attr:`CaptureXS.xs_tally` property.

    For a spatial domain :math:`V` and energy group :math:`[E_g,E_{g-1}]`, the
    capture cross section is calculated as:

    .. math::

       \frac{\int_{r \in V} dr \int_{4\pi} d\Omega \int_{E_g}^{E_{g-1}} dE \;
       \left [ \sigma_a (r, E) \psi (r, E, \Omega) - \sigma_f (r, E) \psi (r, E,
       \Omega) \right ]}{\int_{r \in V} dr \int_{4\pi} d\Omega
       \int_{E_g}^{E_{g-1}} dE \; \psi (r, E, \Omega)}.

    Parameters
    ----------
    domain : openmc.Material or openmc.Cell or openmc.Universe or openmc.Mesh
        The domain for spatial homogenization
    domain_type : {'material', 'cell', 'distribcell', 'universe', 'mesh'}
        The domain type for spatial homogenization
    groups : openmc.mgxs.EnergyGroups
        The energy group structure for energy condensation
    by_nuclide : bool
        If true, computes cross sections for each nuclide in domain
    name : str, optional
        Name of the multi-group cross section. Used as a label to identify
        tallies in OpenMC 'tallies.xml' file.

    Attributes
    ----------
    name : str, optional
        Name of the multi-group cross section
    rxn_type : str
        Reaction type (e.g., 'total', 'nu-fission', etc.)
    by_nuclide : bool
        If true, computes cross sections for each nuclide in domain
    domain : Material or Cell or Universe or Mesh
        Domain for spatial homogenization
    domain_type : {'material', 'cell', 'distribcell', 'universe', 'mesh'}
        Domain type for spatial homogenization
    energy_groups : openmc.mgxs.EnergyGroups
        Energy group structure for energy condensation
    tally_trigger : openmc.Trigger
        An (optional) tally precision trigger given to each tally used to
        compute the cross section
    scores : list of str
        The scores in each tally used to compute the multi-group cross section
    filters : list of openmc.Filter
        The filters in each tally used to compute the multi-group cross section
    tally_keys : list of str
        The keys into the tallies dictionary for each tally used to compute
        the multi-group cross section
    estimator : {'tracklength', 'analog'}
        The tally estimator used to compute the multi-group cross section
    tallies : collections.OrderedDict
        OpenMC tallies needed to compute the multi-group cross section. The keys
        are strings listed in the :attr:`CaptureXS.tally_keys` property and
        values are instances of :class:`openmc.Tally`.
    rxn_rate_tally : openmc.Tally
        Derived tally for the reaction rate tally used in the numerator to
        compute the multi-group cross section. This attribute is None
        unless the multi-group cross section has been computed.
    xs_tally : openmc.Tally
        Derived tally for the multi-group cross section. This attribute
        is None unless the multi-group cross section has been computed.
    num_subdomains : int
        The number of subdomains is unity for 'material', 'cell' and 'universe'
        domain types. This is equal to the number of cell instances
        for 'distribcell' domain types (it is equal to unity prior to loading
        tally data from a statepoint file).
    num_nuclides : int
        The number of nuclides for which the multi-group cross section is
        being tracked. This is unity if the by_nuclide attribute is False.
    nuclides : Iterable of str or 'sum'
        The optional user-specified nuclides for which to compute cross
        sections (e.g., 'U238', 'O16'). If by_nuclide is True but nuclides
        are not specified by the user, all nuclides in the spatial domain
        are included. This attribute is 'sum' if by_nuclide is false.
    sparse : bool
        Whether or not the MGXS' tallies use SciPy's LIL sparse matrix format
        for compressed data storage
    loaded_sp : bool
        Whether or not a statepoint file has been loaded with tally data
    derived : bool
        Whether or not the MGXS is merged from one or more other MGXS
    hdf5_key : str
        The key used to index multi-group cross sections in an HDF5 data store

    """

    def __init__(self, domain=None, domain_type=None,
                 groups=None, by_nuclide=False, name=''):
        super(CaptureXS, self).__init__(domain, domain_type,
                                        groups, by_nuclide, name)
        self._rxn_type = 'capture'

    @property
    def scores(self):
        return ['flux', 'absorption', 'fission']

    @property
    def rxn_rate_tally(self):
        if self._rxn_rate_tally is None:
            self._rxn_rate_tally = \
                self.tallies['absorption'] - self.tallies['fission']
            self._rxn_rate_tally.sparse = self.sparse
        return self._rxn_rate_tally


class FissionXS(MGXS):
    r"""A fission multi-group cross section.

    This class can be used for both OpenMC input generation and tally data
    post-processing to compute spatially-homogenized and energy-integrated
    multi-group fission cross sections for multi-group neutronics
    calculations. At a minimum, one needs to set the
    :attr:`FissionXS.energy_groups` and :attr:`FissionXS.domain`
    properties. Tallies for the flux and appropriate reaction rates over the
    specified domain are generated automatically via the
    :attr:`FissionXS.tallies` property, which can then be appended to a
    :class:`openmc.Tallies` instance.

    For post-processing, the :meth:`MGXS.load_from_statepoint` will pull in the
    necessary data to compute multi-group cross sections from a
    :class:`openmc.StatePoint` instance. The derived multi-group cross section
    can then be obtained from the :attr:`FissionXS.xs_tally` property.

    For a spatial domain :math:`V` and energy group :math:`[E_g,E_{g-1}]`, the
    fission cross section is calculated as:

    .. math::

       \frac{\int_{r \in V} dr \int_{4\pi} d\Omega \int_{E_g}^{E_{g-1}} dE \;
       \sigma_f (r, E) \psi (r, E, \Omega)}{\int_{r \in V} dr \int_{4\pi}
       d\Omega \int_{E_g}^{E_{g-1}} dE \; \psi (r, E, \Omega)}.

    Parameters
    ----------
    domain : openmc.Material or openmc.Cell or openmc.Universe or openmc.Mesh
        The domain for spatial homogenization
    domain_type : {'material', 'cell', 'distribcell', 'universe', 'mesh'}
        The domain type for spatial homogenization
    groups : openmc.mgxs.EnergyGroups
        The energy group structure for energy condensation
    by_nuclide : bool
        If true, computes cross sections for each nuclide in domain
    name : str, optional
        Name of the multi-group cross section. Used as a label to identify
        tallies in OpenMC 'tallies.xml' file.

    Attributes
    ----------
    name : str, optional
        Name of the multi-group cross section
    rxn_type : str
        Reaction type (e.g., 'total', 'nu-fission', etc.)
    by_nuclide : bool
        If true, computes cross sections for each nuclide in domain
    domain : Material or Cell or Universe or Mesh
        Domain for spatial homogenization
    domain_type : {'material', 'cell', 'distribcell', 'universe', 'mesh'}
        Domain type for spatial homogenization
    energy_groups : openmc.mgxs.EnergyGroups
        Energy group structure for energy condensation
    tally_trigger : openmc.Trigger
        An (optional) tally precision trigger given to each tally used to
        compute the cross section
    scores : list of str
        The scores in each tally used to compute the multi-group cross section
    filters : list of openmc.Filter
        The filters in each tally used to compute the multi-group cross section
    tally_keys : list of str
        The keys into the tallies dictionary for each tally used to compute
        the multi-group cross section
    estimator : {'tracklength', 'analog'}
        The tally estimator used to compute the multi-group cross section
    tallies : collections.OrderedDict
        OpenMC tallies needed to compute the multi-group cross section. The keys
        are strings listed in the :attr:`FissionXS.tally_keys` property and
        values are instances of :class:`openmc.Tally`.
    rxn_rate_tally : openmc.Tally
        Derived tally for the reaction rate tally used in the numerator to
        compute the multi-group cross section. This attribute is None
        unless the multi-group cross section has been computed.
    xs_tally : openmc.Tally
        Derived tally for the multi-group cross section. This attribute
        is None unless the multi-group cross section has been computed.
    num_subdomains : int
        The number of subdomains is unity for 'material', 'cell' and 'universe'
        domain types. This is equal to the number of cell instances
        for 'distribcell' domain types (it is equal to unity prior to loading
        tally data from a statepoint file).
    num_nuclides : int
        The number of nuclides for which the multi-group cross section is
        being tracked. This is unity if the by_nuclide attribute is False.
    nuclides : Iterable of str or 'sum'
        The optional user-specified nuclides for which to compute cross
        sections (e.g., 'U238', 'O16'). If by_nuclide is True but nuclides
        are not specified by the user, all nuclides in the spatial domain
        are included. This attribute is 'sum' if by_nuclide is false.
    sparse : bool
        Whether or not the MGXS' tallies use SciPy's LIL sparse matrix format
        for compressed data storage
    loaded_sp : bool
        Whether or not a statepoint file has been loaded with tally data
    derived : bool
        Whether or not the MGXS is merged from one or more other MGXS
    hdf5_key : str
        The key used to index multi-group cross sections in an HDF5 data store

    """

    def __init__(self, domain=None, domain_type=None,
                 groups=None, by_nuclide=False, name=''):
        super(FissionXS, self).__init__(domain, domain_type,
                                        groups, by_nuclide, name)
        self._rxn_type = 'fission'


class NuFissionXS(MGXS):
    r"""A fission neutron production multi-group cross section.

    This class can be used for both OpenMC input generation and tally data
    post-processing to compute spatially-homogenized and energy-integrated
    multi-group fission neutron production cross sections for multi-group
    neutronics calculations. At a minimum, one needs to set the
    :attr:`NuFissionXS.energy_groups` and :attr:`NuFissionXS.domain`
    properties. Tallies for the flux and appropriate reaction rates over the
    specified domain are generated automatically via the
    :attr:`NuFissionXS.tallies` property, which can then be appended to a
    :class:`openmc.Tallies` instance.

    For post-processing, the :meth:`MGXS.load_from_statepoint` will pull in the
    necessary data to compute multi-group cross sections from a
    :class:`openmc.StatePoint` instance. The derived multi-group cross section
    can then be obtained from the :attr:`NuFissionXS.xs_tally` property.

    For a spatial domain :math:`V` and energy group :math:`[E_g,E_{g-1}]`, the
    fission neutron production cross section is calculated as:

    .. math::

       \frac{\int_{r \in V} dr \int_{4\pi} d\Omega \int_{E_g}^{E_{g-1}} dE \;
       \nu\sigma_f (r, E) \psi (r, E, \Omega)}{\int_{r \in V} dr \int_{4\pi}
       d\Omega \int_{E_g}^{E_{g-1}} dE \; \psi (r, E, \Omega)}.


    Parameters
    ----------
    domain : openmc.Material or openmc.Cell or openmc.Universe or openmc.Mesh
        The domain for spatial homogenization
    domain_type : {'material', 'cell', 'distribcell', 'universe', 'mesh'}
        The domain type for spatial homogenization
    groups : openmc.mgxs.EnergyGroups
        The energy group structure for energy condensation
    by_nuclide : bool
        If true, computes cross sections for each nuclide in domain
    name : str, optional
        Name of the multi-group cross section. Used as a label to identify
        tallies in OpenMC 'tallies.xml' file.

    Attributes
    ----------
    name : str, optional
        Name of the multi-group cross section
    rxn_type : str
        Reaction type (e.g., 'total', 'nu-fission', etc.)
    by_nuclide : bool
        If true, computes cross sections for each nuclide in domain
    domain : Material or Cell or Universe or Mesh
        Domain for spatial homogenization
    domain_type : {'material', 'cell', 'distribcell', 'universe', 'mesh'}
        Domain type for spatial homogenization
    energy_groups : openmc.mgxs.EnergyGroups
        Energy group structure for energy condensation
    tally_trigger : openmc.Trigger
        An (optional) tally precision trigger given to each tally used to
        compute the cross section
    scores : list of str
        The scores in each tally used to compute the multi-group cross section
    filters : list of openmc.Filter
        The filters in each tally used to compute the multi-group cross section
    tally_keys : list of str
        The keys into the tallies dictionary for each tally used to compute
        the multi-group cross section
    estimator : {'tracklength', 'analog'}
        The tally estimator used to compute the multi-group cross section
    tallies : collections.OrderedDict
        OpenMC tallies needed to compute the multi-group cross section. The keys
        are strings listed in the :attr:`NuFissionXS.tally_keys` property and
        values are instances of :class:`openmc.Tally`.
    rxn_rate_tally : openmc.Tally
        Derived tally for the reaction rate tally used in the numerator to
        compute the multi-group cross section. This attribute is None
        unless the multi-group cross section has been computed.
    xs_tally : openmc.Tally
        Derived tally for the multi-group cross section. This attribute
        is None unless the multi-group cross section has been computed.
    num_subdomains : int
        The number of subdomains is unity for 'material', 'cell' and 'universe'
        domain types. This is equal to the number of cell instances
        for 'distribcell' domain types (it is equal to unity prior to loading
        tally data from a statepoint file).
    num_nuclides : int
        The number of nuclides for which the multi-group cross section is
        being tracked. This is unity if the by_nuclide attribute is False.
    nuclides : Iterable of str or 'sum'
        The optional user-specified nuclides for which to compute cross
        sections (e.g., 'U238', 'O16'). If by_nuclide is True but nuclides
        are not specified by the user, all nuclides in the spatial domain
        are included. This attribute is 'sum' if by_nuclide is false.
    sparse : bool
        Whether or not the MGXS' tallies use SciPy's LIL sparse matrix format
        for compressed data storage
    loaded_sp : bool
        Whether or not a statepoint file has been loaded with tally data
    derived : bool
        Whether or not the MGXS is merged from one or more other MGXS
    hdf5_key : str
        The key used to index multi-group cross sections in an HDF5 data store

    """

    def __init__(self, domain=None, domain_type=None,
                 groups=None, by_nuclide=False, name=''):
        super(NuFissionXS, self).__init__(domain, domain_type,
                                          groups, by_nuclide, name)
        self._rxn_type = 'nu-fission'


class KappaFissionXS(MGXS):
    r"""A recoverable fission energy production rate multi-group cross section.

    The recoverable energy per fission, :math:`\kappa`, is defined as the
    fission product kinetic energy, prompt and delayed neutron kinetic energies,
    prompt and delayed :math:`\gamma`-ray total energies, and the total energy
    released by the delayed :math:`\beta` particles. The neutrino energy does
    not contribute to this response. The prompt and delayed :math:`\gamma`-rays
    are assumed to deposit their energy locally.

    This class can be used for both OpenMC input generation and tally data
    post-processing to compute spatially-homogenized and energy-integrated
    multi-group cross sections for multi-group neutronics calculations. At a
    minimum, one needs to set the :attr:`KappaFissionXS.energy_groups` and
    :attr:`KappaFissionXS.domain` properties. Tallies for the flux and appropriate
    reaction rates over the specified domain are generated automatically via the
    :attr:`KappaFissionXS.tallies` property, which can then be appended to a
    :class:`openmc.Tallies` instance.

    For post-processing, the :meth:`MGXS.load_from_statepoint` will pull in the
    necessary data to compute multi-group cross sections from a
    :class:`openmc.StatePoint` instance. The derived multi-group cross section
    can then be obtained from the :attr:`KappaFissionXS.xs_tally` property.

    For a spatial domain :math:`V` and energy group :math:`[E_g,E_{g-1}]`, the
    recoverable fission energy production rate cross section is calculated as:

    .. math::

       \frac{\int_{r \in V} dr \int_{4\pi} d\Omega \int_{E_g}^{E_{g-1}} dE \;
       \kappa\sigma_f (r, E) \psi (r, E, \Omega)}{\int_{r \in V} dr \int_{4\pi}
       d\Omega \int_{E_g}^{E_{g-1}} dE \; \psi (r, E, \Omega)}.

    Parameters
    ----------
    domain : openmc.Material or openmc.Cell or openmc.Universe or openmc.Mesh
        The domain for spatial homogenization
    domain_type : {'material', 'cell', 'distribcell', 'universe', 'mesh'}
        The domain type for spatial homogenization
    groups : openmc.mgxs.EnergyGroups
        The energy group structure for energy condensation
    by_nuclide : bool
        If true, computes cross sections for each nuclide in domain
    name : str, optional
        Name of the multi-group cross section. Used as a label to identify
        tallies in OpenMC 'tallies.xml' file.

    Attributes
    ----------
    name : str, optional
        Name of the multi-group cross section
    rxn_type : str
        Reaction type (e.g., 'total', 'nu-fission', etc.)
    by_nuclide : bool
        If true, computes cross sections for each nuclide in domain
    domain : Material or Cell or Universe or Mesh
        Domain for spatial homogenization
    domain_type : {'material', 'cell', 'distribcell', 'universe', 'mesh'}
        Domain type for spatial homogenization
    energy_groups : openmc.mgxs.EnergyGroups
        Energy group structure for energy condensation
    tally_trigger : openmc.Trigger
        An (optional) tally precision trigger given to each tally used to
        compute the cross section
    scores : list of str
        The scores in each tally used to compute the multi-group cross section
    filters : list of openmc.Filter
        The filters in each tally used to compute the multi-group cross section
    tally_keys : list of str
        The keys into the tallies dictionary for each tally used to compute
        the multi-group cross section
    estimator : {'tracklength', 'analog'}
        The tally estimator used to compute the multi-group cross section
    tallies : collections.OrderedDict
        OpenMC tallies needed to compute the multi-group cross section. The keys
        are strings listed in the :attr:`KappaFissionXS.tally_keys` property and
        values are instances of :class:`openmc.Tally`.
    rxn_rate_tally : openmc.Tally
        Derived tally for the reaction rate tally used in the numerator to
        compute the multi-group cross section. This attribute is None
        unless the multi-group cross section has been computed.
    xs_tally : openmc.Tally
        Derived tally for the multi-group cross section. This attribute
        is None unless the multi-group cross section has been computed.
    num_subdomains : int
        The number of subdomains is unity for 'material', 'cell' and 'universe'
        domain types. This is equal to the number of cell instances
        for 'distribcell' domain types (it is equal to unity prior to loading
        tally data from a statepoint file).
    num_nuclides : int
        The number of nuclides for which the multi-group cross section is
        being tracked. This is unity if the by_nuclide attribute is False.
    nuclides : Iterable of str or 'sum'
        The optional user-specified nuclides for which to compute cross
        sections (e.g., 'U238', 'O16'). If by_nuclide is True but nuclides
        are not specified by the user, all nuclides in the spatial domain
        are included. This attribute is 'sum' if by_nuclide is false.
    sparse : bool
        Whether or not the MGXS' tallies use SciPy's LIL sparse matrix format
        for compressed data storage
    loaded_sp : bool
        Whether or not a statepoint file has been loaded with tally data
    derived : bool
        Whether or not the MGXS is merged from one or more other MGXS
    hdf5_key : str
        The key used to index multi-group cross sections in an HDF5 data store

    """

    def __init__(self, domain=None, domain_type=None,
                 groups=None, by_nuclide=False, name=''):
        super(KappaFissionXS, self).__init__(domain, domain_type,
                                             groups, by_nuclide, name)
        self._rxn_type = 'kappa-fission'


class ScatterXS(MGXS):
    r"""A scattering multi-group cross section.

    The scattering cross section is defined as the difference between the total
    and absorption cross sections.

    This class can be used for both OpenMC input generation and tally data
    post-processing to compute spatially-homogenized and energy-integrated
    multi-group cross sections for multi-group neutronics calculations. At a
    minimum, one needs to set the :attr:`ScatterXS.energy_groups` and
    :attr:`ScatterXS.domain` properties. Tallies for the flux and
    appropriate reaction rates over the specified domain are generated
    automatically via the :attr:`ScatterXS.tallies` property, which can
    then be appended to a :class:`openmc.Tallies` instance.

    For post-processing, the :meth:`MGXS.load_from_statepoint` will pull in the
    necessary data to compute multi-group cross sections from a
    :class:`openmc.StatePoint` instance. The derived multi-group cross section
    can then be obtained from the :attr:`ScatterXS.xs_tally` property.

    For a spatial domain :math:`V` and energy group :math:`[E_g,E_{g-1}]`, the
    scattering cross section is calculated as:

    .. math::

       \frac{\int_{r \in V} dr \int_{4\pi} d\Omega \int_{E_g}^{E_{g-1}} dE \;
       \left [ \sigma_t (r, E) \psi (r, E, \Omega) - \sigma_a (r, E) \psi (r, E,
       \Omega) \right ]}{\int_{r \in V} dr \int_{4\pi} d\Omega
       \int_{E_g}^{E_{g-1}} dE \; \psi (r, E, \Omega)}.

    Parameters
    ----------
    domain : openmc.Material or openmc.Cell or openmc.Universe or openmc.Mesh
        The domain for spatial homogenization
    domain_type : {'material', 'cell', 'distribcell', 'universe', 'mesh'}
        The domain type for spatial homogenization
    groups : openmc.mgxs.EnergyGroups
        The energy group structure for energy condensation
    by_nuclide : bool
        If true, computes cross sections for each nuclide in domain
    name : str, optional
        Name of the multi-group cross section. Used as a label to identify
        tallies in OpenMC 'tallies.xml' file.

    Attributes
    ----------
    name : str, optional
        Name of the multi-group cross section
    rxn_type : str
        Reaction type (e.g., 'total', 'nu-fission', etc.)
    by_nuclide : bool
        If true, computes cross sections for each nuclide in domain
    domain : Material or Cell or Universe or Mesh
        Domain for spatial homogenization
    domain_type : {'material', 'cell', 'distribcell', 'universe', 'mesh'}
        Domain type for spatial homogenization
    energy_groups : openmc.mgxs.EnergyGroups
        Energy group structure for energy condensation
    tally_trigger : openmc.Trigger
        An (optional) tally precision trigger given to each tally used to
        compute the cross section
    scores : list of str
        The scores in each tally used to compute the multi-group cross section
    filters : list of openmc.Filter
        The filters in each tally used to compute the multi-group cross section
    tally_keys : list of str
        The keys into the tallies dictionary for each tally used to compute
        the multi-group cross section
    estimator : {'tracklength', 'analog'}
        The tally estimator used to compute the multi-group cross section
    tallies : collections.OrderedDict
        OpenMC tallies needed to compute the multi-group cross section. The keys
        are strings listed in the :attr:`ScatterXS.tally_keys` property and
        values are instances of :class:`openmc.Tally`.
    rxn_rate_tally : openmc.Tally
        Derived tally for the reaction rate tally used in the numerator to
        compute the multi-group cross section. This attribute is None
        unless the multi-group cross section has been computed.
    xs_tally : openmc.Tally
        Derived tally for the multi-group cross section. This attribute
        is None unless the multi-group cross section has been computed.
    num_subdomains : int
        The number of subdomains is unity for 'material', 'cell' and 'universe'
        domain types. This is equal to the number of cell instances
        for 'distribcell' domain types (it is equal to unity prior to loading
        tally data from a statepoint file).
    num_nuclides : int
        The number of nuclides for which the multi-group cross section is
        being tracked. This is unity if the by_nuclide attribute is False.
    nuclides : Iterable of str or 'sum'
        The optional user-specified nuclides for which to compute cross
        sections (e.g., 'U238', 'O16'). If by_nuclide is True but nuclides
        are not specified by the user, all nuclides in the spatial domain
        are included. This attribute is 'sum' if by_nuclide is false.
    sparse : bool
        Whether or not the MGXS' tallies use SciPy's LIL sparse matrix format
        for compressed data storage
    loaded_sp : bool
        Whether or not a statepoint file has been loaded with tally data
    derived : bool
        Whether or not the MGXS is merged from one or more other MGXS
    hdf5_key : str
        The key used to index multi-group cross sections in an HDF5 data store

    """

    def __init__(self, domain=None, domain_type=None,
                 groups=None, by_nuclide=False, name=''):
        super(ScatterXS, self).__init__(domain, domain_type,
                                        groups, by_nuclide, name)
        self._rxn_type = 'scatter'


class NuScatterXS(MGXS):
    r"""A scattering neutron production multi-group cross section.

    The neutron production from scattering is defined as the average number of
    neutrons produced from all neutron-producing reactions except for fission.

    This class can be used for both OpenMC input generation and tally data
    post-processing to compute spatially-homogenized and energy-integrated
    multi-group cross sections for multi-group neutronics calculations. At a
    minimum, one needs to set the :attr:`NuScatterXS.energy_groups` and
    :attr:`NuScatterXS.domain` properties. Tallies for the flux and appropriate
    reaction rates over the specified domain are generated automatically via the
    :attr:`NuScatterXS.tallies` property, which can then be appended to a
    :class:`openmc.Tallies` instance.

    For post-processing, the :meth:`MGXS.load_from_statepoint` will pull in the
    necessary data to compute multi-group cross sections from a
    :class:`openmc.StatePoint` instance. The derived multi-group cross section
    can then be obtained from the :attr:`NuScatterXS.xs_tally` property.

    For a spatial domain :math:`V` and energy group :math:`[E_g,E_{g-1}]`, the
    scattering neutron production cross section is calculated as:

    .. math::

       \frac{\int_{r \in V} dr \int_{4\pi} d\Omega \int_{E_g}^{E_{g-1}} dE \;
       \sum_i \upsilon_i \sigma_i (r, E) \psi (r, E, \Omega)}{\int_{r \in V} dr
       \int_{4\pi} d\Omega \int_{E_g}^{E_{g-1}} dE \; \psi (r, E, \Omega)}.

    where :math:`\upsilon_i` is the multiplicity of the :math:`i`-th scattering
    reaction.

    Parameters
    ----------
    domain : openmc.Material or openmc.Cell or openmc.Universe or openmc.Mesh
        The domain for spatial homogenization
    domain_type : {'material', 'cell', 'distribcell', 'universe', 'mesh'}
        The domain type for spatial homogenization
    groups : openmc.mgxs.EnergyGroups
        The energy group structure for energy condensation
    by_nuclide : bool
        If true, computes cross sections for each nuclide in domain
    name : str, optional
        Name of the multi-group cross section. Used as a label to identify
        tallies in OpenMC 'tallies.xml' file.

    Attributes
    ----------
    name : str, optional
        Name of the multi-group cross section
    rxn_type : str
        Reaction type (e.g., 'total', 'nu-fission', etc.)
    by_nuclide : bool
        If true, computes cross sections for each nuclide in domain
    domain : Material or Cell or Universe or Mesh
        Domain for spatial homogenization
    domain_type : {'material', 'cell', 'distribcell', 'universe', 'mesh'}
        Domain type for spatial homogenization
    energy_groups : openmc.mgxs.EnergyGroups
        Energy group structure for energy condensation
    tally_trigger : openmc.Trigger
        An (optional) tally precision trigger given to each tally used to
        compute the cross section
    scores : list of str
        The scores in each tally used to compute the multi-group cross section
    filters : list of openmc.Filter
        The filters in each tally used to compute the multi-group cross section
    tally_keys : list of str
        The keys into the tallies dictionary for each tally used to compute
        the multi-group cross section
    estimator : {'tracklength', 'analog'}
        The tally estimator used to compute the multi-group cross section
    tallies : collections.OrderedDict
        OpenMC tallies needed to compute the multi-group cross section. The keys
        are strings listed in the :attr:`NuScatterXS.tally_keys` property and
        values are instances of :class:`openmc.Tally`.
    rxn_rate_tally : openmc.Tally
        Derived tally for the reaction rate tally used in the numerator to
        compute the multi-group cross section. This attribute is None
        unless the multi-group cross section has been computed.
    xs_tally : openmc.Tally
        Derived tally for the multi-group cross section. This attribute
        is None unless the multi-group cross section has been computed.
    num_subdomains : int
        The number of subdomains is unity for 'material', 'cell' and 'universe'
        domain types. This is equal to the number of cell instances
        for 'distribcell' domain types (it is equal to unity prior to loading
        tally data from a statepoint file).
    num_nuclides : int
        The number of nuclides for which the multi-group cross section is
        being tracked. This is unity if the by_nuclide attribute is False.
    nuclides : Iterable of str or 'sum'
        The optional user-specified nuclides for which to compute cross
        sections (e.g., 'U238', 'O16'). If by_nuclide is True but nuclides
        are not specified by the user, all nuclides in the spatial domain
        are included. This attribute is 'sum' if by_nuclide is false.
    sparse : bool
        Whether or not the MGXS' tallies use SciPy's LIL sparse matrix format
        for compressed data storage
    loaded_sp : bool
        Whether or not a statepoint file has been loaded with tally data
    derived : bool
        Whether or not the MGXS is merged from one or more other MGXS
    hdf5_key : str
        The key used to index multi-group cross sections in an HDF5 data store

    """

    def __init__(self, domain=None, domain_type=None,
                 groups=None, by_nuclide=False, name=''):
        super(NuScatterXS, self).__init__(domain, domain_type,
                                          groups, by_nuclide, name)
        self._rxn_type = 'nu-scatter'

    @property
    def estimator(self):
        return 'analog'


class ScatterMatrixXS(MatrixMGXS):
    r"""A scattering matrix multi-group cross section for one or more Legendre
    moments.

    This class can be used for both OpenMC input generation and tally data
    post-processing to compute spatially-homogenized and energy-integrated
    multi-group cross sections for multi-group neutronics calculations. At a
    minimum, one needs to set the :attr:`ScatterMatrixXS.energy_groups` and
    :attr:`ScatterMatrixXS.domain` properties. Tallies for the flux and
    appropriate reaction rates over the specified domain are generated
    automatically via the :attr:`ScatterMatrixXS.tallies` property, which can
    then be appended to a :class:`openmc.Tallies` instance.

    For post-processing, the :meth:`MGXS.load_from_statepoint` will pull in the
    necessary data to compute multi-group cross sections from a
    :class:`openmc.StatePoint` instance. The derived multi-group cross section
    can then be obtained from the :attr:`ScatterMatrixXS.xs_tally` property.

    For a spatial domain :math:`V`, incoming energy group
    :math:`[E_{g'},E_{g'-1}]`, and outgoing energy group :math:`[E_g,E_{g-1}]`,
    the scattering moments are calculated as:

    .. math::

       \langle \sigma_{s,\ell,g'\rightarrow g} \phi \rangle &= \int_{r \in V} dr
       \int_{4\pi} d\Omega' \int_{E_{g'}}^{E_{g'-1}} dE' \int_{4\pi} d\Omega
       \int_{E_g}^{E_{g-1}} dE \; P_\ell (\Omega \cdot \Omega') \sigma_s (r, E'
       \rightarrow E, \Omega' \cdot \Omega) \psi(r, E', \Omega')\\
       \langle \phi \rangle &= \int_{r \in V} dr \int_{4\pi} d\Omega
       \int_{E_g}^{E_{g-1}} dE \; \psi (r, E, \Omega) \\
       \sigma_{s,\ell,g'\rightarrow g} &= \frac{\langle
       \sigma_{s,\ell,g'\rightarrow g} \phi \rangle}{\langle \phi \rangle}

    If the order is zero and a :math:`P_0` transport-correction is applied
    (default), the scattering matrix elements are:

    .. math::

       \sigma_{s,g'\rightarrow g} = \frac{\langle \sigma_{s,0,g'\rightarrow g}
       \phi \rangle - \delta_{gg'} \sum_{g''} \langle \sigma_{s,1,g''\rightarrow
       g} \phi \rangle}{\langle \phi \rangle}


    Parameters
    ----------
    domain : openmc.Material or openmc.Cell or openmc.Universe or openmc.Mesh
        The domain for spatial homogenization
    domain_type : {'material', 'cell', 'distribcell', 'universe', 'mesh'}
        The domain type for spatial homogenization
    groups : openmc.mgxs.EnergyGroups
        The energy group structure for energy condensation
    by_nuclide : bool
        If true, computes cross sections for each nuclide in domain
    name : str, optional
        Name of the multi-group cross section. Used as a label to identify
        tallies in OpenMC 'tallies.xml' file.

    Attributes
    ----------
    correction : 'P0' or None
        Apply the P0 correction to scattering matrices if set to 'P0'
    legendre_order : int
        The highest Legendre moment in the scattering matrix (default is 0)
    name : str, optional
        Name of the multi-group cross section
    rxn_type : str
        Reaction type (e.g., 'total', 'nu-fission', etc.)
    by_nuclide : bool
        If true, computes cross sections for each nuclide in domain
    domain : Material or Cell or Universe or Mesh
        Domain for spatial homogenization
    domain_type : {'material', 'cell', 'distribcell', 'universe', 'mesh'}
        Domain type for spatial homogenization
    energy_groups : openmc.mgxs.EnergyGroups
        Energy group structure for energy condensation
    tally_trigger : openmc.Trigger
        An (optional) tally precision trigger given to each tally used to
        compute the cross section
    scores : list of str
        The scores in each tally used to compute the multi-group cross section
    filters : list of openmc.Filter
        The filters in each tally used to compute the multi-group cross section
    tally_keys : list of str
        The keys into the tallies dictionary for each tally used to compute
        the multi-group cross section
    estimator : {'tracklength', 'analog'}
        The tally estimator used to compute the multi-group cross section
    tallies : collections.OrderedDict
        OpenMC tallies needed to compute the multi-group cross section. The keys
        are strings listed in the :attr:`ScatterMatrixXS.tally_keys` property
        and values are instances of :class:`openmc.Tally`.
    rxn_rate_tally : openmc.Tally
        Derived tally for the reaction rate tally used in the numerator to
        compute the multi-group cross section. This attribute is None
        unless the multi-group cross section has been computed.
    xs_tally : openmc.Tally
        Derived tally for the multi-group cross section. This attribute
        is None unless the multi-group cross section has been computed.
    num_subdomains : int
        The number of subdomains is unity for 'material', 'cell' and 'universe'
        domain types. This is equal to the number of cell instances
        for 'distribcell' domain types (it is equal to unity prior to loading
        tally data from a statepoint file).
    num_nuclides : int
        The number of nuclides for which the multi-group cross section is
        being tracked. This is unity if the by_nuclide attribute is False.
    nuclides : Iterable of str or 'sum'
        The optional user-specified nuclides for which to compute cross
        sections (e.g., 'U238', 'O16'). If by_nuclide is True but nuclides
        are not specified by the user, all nuclides in the spatial domain
        are included. This attribute is 'sum' if by_nuclide is false.
    sparse : bool
        Whether or not the MGXS' tallies use SciPy's LIL sparse matrix format
        for compressed data storage
    loaded_sp : bool
        Whether or not a statepoint file has been loaded with tally data
    derived : bool
        Whether or not the MGXS is merged from one or more other MGXS
    hdf5_key : str
        The key used to index multi-group cross sections in an HDF5 data store

    """

    def __init__(self, domain=None, domain_type=None,
                 groups=None, by_nuclide=False, name=''):
        super(ScatterMatrixXS, self).__init__(domain, domain_type,
                                              groups, by_nuclide, name)
        self._rxn_type = 'scatter'
        self._correction = 'P0'
        self._legendre_order = 0
        self._hdf5_key = 'scatter matrix'

    def __deepcopy__(self, memo):
        clone = super(ScatterMatrixXS, self).__deepcopy__(memo)
        clone._correction = self.correction
        clone._legendre_order = self.legendre_order
        return clone

    @property
    def correction(self):
        return self._correction

    @property
    def legendre_order(self):
        return self._legendre_order

    @property
    def scores(self):
        scores = ['flux']

        if self.correction == 'P0' and self.legendre_order == 0:
            scores += ['{}-0'.format(self.rxn_type),
                       '{}-1'.format(self.rxn_type)]
        else:
            scores += ['{}-P{}'.format(self.rxn_type, self.legendre_order)]

        return scores

    @property
    def filters(self):
        group_edges = self.energy_groups.group_edges
        energy = openmc.Filter('energy', group_edges)
        energyout = openmc.Filter('energyout', group_edges)

        if self.correction == 'P0' and self.legendre_order == 0:
            filters = [[energy], [energy, energyout], [energyout]]
        else:
            filters = [[energy], [energy, energyout]]

        return filters

    @property
    def rxn_rate_tally(self):

        if self._rxn_rate_tally is None:

            # If using P0 correction subtract scatter-1 from the diagonal
            if self.correction == 'P0' and self.legendre_order == 0:
                scatter_p0 = self.tallies['{}-0'.format(self.rxn_type)]
                scatter_p1 = self.tallies['{}-1'.format(self.rxn_type)]
                energy_filter = scatter_p0.find_filter('energy')
                energy_filter = copy.deepcopy(energy_filter)
                scatter_p1 = scatter_p1.diagonalize_filter(energy_filter)
                self._rxn_rate_tally = scatter_p0 - scatter_p1

            # Extract scattering moment reaction rate Tally
            else:
                tally_key = '{}-P{}'.format(self.rxn_type, self.legendre_order)
                self._rxn_rate_tally = self.tallies[tally_key]

            self._rxn_rate_tally.sparse = self.sparse

        return self._rxn_rate_tally

    @correction.setter
    def correction(self, correction):
        cv.check_value('correction', correction, ('P0', None))

        if correction == 'P0' and self.legendre_order > 0:
            msg = 'The P0 correction will be ignored since the scattering ' \
                  'order {} is greater than zero'.format(self.legendre_order)
            warnings.warn(msg)

        self._correction = correction

    @legendre_order.setter
    def legendre_order(self, legendre_order):
        cv.check_type('legendre_order', legendre_order, Integral)
        cv.check_greater_than('legendre_order', legendre_order, 0, equality=True)
        cv.check_less_than('legendre_order', legendre_order, 10, equality=True)

        if self.correction == 'P0' and legendre_order > 0:
            msg = 'The P0 correction will be ignored since the scattering ' \
                  'order {} is greater than zero'.format(self.legendre_order)
            warnings.warn(msg, RuntimeWarning)
            self.correction = None

        self._legendre_order = legendre_order

    def load_from_statepoint(self, statepoint):
        """Extracts tallies in an OpenMC StatePoint with the data needed to
        compute multi-group cross sections.

        This method is needed to compute cross section data from tallies
        in an OpenMC StatePoint object.

        NOTE: The statepoint must first be linked with an OpenMC Summary object.

        Parameters
        ----------
        statepoint : openmc.StatePoint
            An OpenMC StatePoint object with tally data

        Raises
        ------
        ValueError
            When this method is called with a statepoint that has not been
            linked with a summary object.

        """

        # Clear any tallies previously loaded from a statepoint
        if self.loaded_sp:
            self._tallies = None
            self._xs_tally = None
            self._rxn_rate_tally = None
            self._loaded_sp = False

        # Expand scores to match the format in the statepoint
        # e.g., "scatter-P2" -> "scatter-0", "scatter-1", "scatter-2"
        if self.correction != 'P0' or self.legendre_order != 0:
            tally_key = '{}-P{}'.format(self.rxn_type, self.legendre_order)
            self.tallies[tally_key].scores = \
                [self.rxn_type + '-{}'.format(i) for i in range(self.legendre_order+1)]

        super(ScatterMatrixXS, self).load_from_statepoint(statepoint)

    def get_slice(self, nuclides=[], in_groups=[], out_groups=[],
                  legendre_order='same'):
        """Build a sliced ScatterMatrix for the specified nuclides and
        energy groups.

        This method constructs a new MGXS to encapsulate a subset of the data
        represented by this MGXS. The subset of data to include in the tally
        slice is determined by the nuclides and energy groups specified in
        the input parameters.

        Parameters
        ----------
        nuclides : list of str
            A list of nuclide name strings
            (e.g., ['U235', 'U238']; default is [])
        in_groups : list of int
            A list of incoming energy group indices starting at 1 for the high
            energies (e.g., [1, 2, 3]; default is [])
        out_groups : list of int
            A list of outgoing energy group indices starting at 1 for the high
            energies (e.g., [1, 2, 3]; default is [])
        legendre_order : int or 'same'
            The highest Legendre moment in the sliced MGXS. If order is 'same'
            then the sliced MGXS will have the same Legendre moments as the
            original MGXS (default). If order is an integer less than the
            original MGXS' order, then only those Legendre moments up to that
            order will be included in the sliced MGXS.

        Returns
        -------
        openmc.mgxs.MatrixMGXS
            A new MatrixMGXS which encapsulates the subset of data requested
            for the nuclide(s) and/or energy group(s) requested in the
            parameters.

        """

        # Call super class method and null out derived tallies
        slice_xs = super(ScatterMatrixXS, self).get_slice(nuclides, in_groups)
        slice_xs._rxn_rate_tally = None
        slice_xs._xs_tally = None

        # Slice the Legendre order if needed
        if legendre_order != 'same':
            cv.check_type('legendre_order', legendre_order, Integral)
            cv.check_less_than('legendre_order', legendre_order,
                               self.legendre_order, equality=True)
            slice_xs.legendre_order = legendre_order

            # Slice the scattering tally
            tally_key = '{}-P{}'.format(self.rxn_type, self.legendre_order)
            expand_scores = \
                [self.rxn_type + '-{}'.format(i) for i in range(self.legendre_order+1)]
            slice_xs.tallies[tally_key] = \
                slice_xs.tallies[tally_key].get_slice(scores=expand_scores)

        # Slice outgoing energy groups if needed
        if len(out_groups) != 0:
            filter_bins = []
            for group in out_groups:
                group_bounds = self.energy_groups.get_group_bounds(group)
                filter_bins.append(group_bounds)
            filter_bins = [tuple(filter_bins)]

            # Slice each of the tallies across energyout groups
            for tally_type, tally in slice_xs.tallies.items():
                if tally.contains_filter('energyout'):
                    tally_slice = tally.get_slice(filters=['energyout'],
                                                  filter_bins=filter_bins)
                    slice_xs.tallies[tally_type] = tally_slice

        slice_xs.sparse = self.sparse
        return slice_xs

    def get_xs(self, in_groups='all', out_groups='all',
               subdomains='all', nuclides='all', moment='all',
               xs_type='macro', order_groups='increasing',
               row_column='inout', value='mean'):
        r"""Returns an array of multi-group cross sections.

        This method constructs a 2D NumPy array for the requested scattering
        matrix data data for one or more energy groups and subdomains.

        NOTE: The scattering moments are not multiplied by the :math:`(2l+1)/2`
        prefactor in the expansion of the scattering source into Legendre
        moments in the neutron transport equation.

        Parameters
        ----------
        in_groups : Iterable of Integral or 'all'
            Incoming energy groups of interest. Defaults to 'all'.
        out_groups : Iterable of Integral or 'all'
            Outgoing energy groups of interest. Defaults to 'all'.
        subdomains : Iterable of Integral or 'all'
            Subdomain IDs of interest. Defaults to 'all'.
        nuclides : Iterable of str or 'all' or 'sum'
            A list of nuclide name strings (e.g., ['U235', 'U238']). The
            special string 'all' will return the cross sections for all nuclides
            in the spatial domain. The special string 'sum' will return the
            cross section summed over all nuclides. Defaults to 'all'.
        moment : int or 'all'
            The scattering matrix moment to return. All moments will be
             returned if the moment is 'all' (default); otherwise, a specific
             moment will be returned.
        xs_type: {'macro', 'micro'}
            Return the macro or micro cross section in units of cm^-1 or barns.
            Defaults to 'macro'.
        order_groups: {'increasing', 'decreasing'}
            Return the cross section indexed according to increasing or
            decreasing energy groups (decreasing or increasing energies).
            Defaults to 'increasing'.
        row_column: {'inout', 'outin'}
            Return the cross section indexed first by incoming group and
            second by outgoing group ('inout'), or vice versa ('outin').
            Defaults to 'inout'.
        value : {'mean', 'std_dev', 'rel_err'}
            A string for the type of value to return. Defaults to 'mean'.

        Returns
        -------
        ndarray
            A NumPy array of the multi-group cross section indexed in the order
            each group and subdomain is listed in the parameters.

        Raises
        ------
        ValueError
            When this method is called before the multi-group cross section is
            computed from tally data.

        """

        cv.check_value('value', value, ['mean', 'std_dev', 'rel_err'])
        cv.check_value('xs_type', xs_type, ['macro', 'micro'])

        filters = []
        filter_bins = []

        # Construct a collection of the domain filter bins
        if not isinstance(subdomains, basestring):
            cv.check_iterable_type('subdomains', subdomains, Integral, max_depth=3)
            for subdomain in subdomains:
                filters.append(self.domain_type)
                filter_bins.append((subdomain,))

        # Construct list of energy group bounds tuples for all requested groups
        if not isinstance(in_groups, basestring):
            cv.check_iterable_type('groups', in_groups, Integral)
            for group in in_groups:
                filters.append('energy')
                filter_bins.append((self.energy_groups.get_group_bounds(group),))

        # Construct list of energy group bounds tuples for all requested groups
        if not isinstance(out_groups, basestring):
            cv.check_iterable_type('groups', out_groups, Integral)
            for group in out_groups:
                filters.append('energyout')
                filter_bins.append((self.energy_groups.get_group_bounds(group),))

        # Construct CrossScore for requested scattering moment
        if moment != 'all':
            cv.check_type('moment', moment, Integral)
            cv.check_greater_than('moment', moment, 0, equality=True)
            cv.check_less_than(
                'moment', moment, self.legendre_order, equality=True)
            scores = [self.xs_tally.scores[moment]]
        else:
            scores = []

        # Construct a collection of the nuclides to retrieve from the xs tally
        if self.by_nuclide:
            if nuclides == 'all' or nuclides == 'sum' or nuclides == ['sum']:
                query_nuclides = self.get_all_nuclides()
            else:
                query_nuclides = nuclides
        else:
            query_nuclides = ['total']

        # Use tally summation if user requested the sum for all nuclides
        if nuclides == 'sum' or nuclides == ['sum']:
            xs_tally = self.xs_tally.summation(nuclides=query_nuclides)
            xs = xs_tally.get_values(scores=scores, filters=filters,
                                     filter_bins=filter_bins, value=value)
        else:
            xs = self.xs_tally.get_values(scores=scores, filters=filters,
                                          filter_bins=filter_bins,
                                          nuclides=query_nuclides, value=value)

        xs = np.nan_to_num(xs)

        # Divide by atom number densities for microscopic cross sections
        if xs_type == 'micro':
            if self.by_nuclide:
                densities = self.get_nuclide_densities(nuclides)
            else:
                densities = self.get_nuclide_densities('sum')
            if value == 'mean' or value == 'std_dev':
                xs /= densities[np.newaxis, :, np.newaxis]

        # Reverse data if user requested increasing energy groups since
        # tally data is stored in order of increasing energies
        if order_groups == 'increasing':
            if in_groups == 'all':
                num_in_groups = self.num_groups
            else:
                num_in_groups = len(in_groups)
            if out_groups == 'all':
                num_out_groups = self.num_groups
            else:
                num_out_groups = len(out_groups)

            # Reshape tally data array with separate axes for domain and energy
            num_subdomains = int(xs.shape[0] / (num_in_groups * num_out_groups))
            new_shape = (num_subdomains, num_in_groups, num_out_groups)
            new_shape += xs.shape[1:]
            xs = np.reshape(xs, new_shape)

            # Transpose the scattering matrix if requested by user
            if row_column == 'outin':
                xs = np.swapaxes(xs, 1, 2)

            # Reverse energies to align with increasing energy groups
            xs = xs[:, ::-1, ::-1, :]

            # Eliminate trivial dimensions
            xs = np.squeeze(xs)
            xs = np.atleast_2d(xs)

        return xs

    def get_pandas_dataframe(self, groups='all', nuclides='all', moment='all',
                             xs_type='macro', distribcell_paths=True):
        """Build a Pandas DataFrame for the MGXS data.

        This method leverages :meth:`openmc.Tally.get_pandas_dataframe`, but
        renames the columns with terminology appropriate for cross section data.

        Parameters
        ----------
        groups : Iterable of Integral or 'all'
            Energy groups of interest. Defaults to 'all'.
        nuclides : Iterable of str or 'all' or 'sum'
            The nuclides of the cross-sections to include in the dataframe. This
            may be a list of nuclide name strings (e.g., ['U235', 'U238']).
            The special string 'all' will include the cross sections for all
            nuclides in the spatial domain. The special string 'sum' will
            include the cross sections summed over all nuclides. Defaults
            to 'all'.
        moment : int or 'all'
            The scattering matrix moment to return. All moments will be
             returned if the moment is 'all' (default); otherwise, a specific
             moment will be returned.
        xs_type: {'macro', 'micro'}
            Return macro or micro cross section in units of cm^-1 or barns.
            Defaults to 'macro'.
        distribcell_paths : bool, optional
            Construct columns for distribcell tally filters (default is True).
            The geometric information in the Summary object is embedded into a
            Multi-index column with a geometric "path" to each distribcell
            instance.

        Returns
        -------
        pandas.DataFrame
            A Pandas DataFrame for the cross section data.

        Raises
        ------
        ValueError
            When this method is called before the multi-group cross section is
            computed from tally data.

        """

        df = super(ScatterMatrixXS, self).get_pandas_dataframe(
            groups, nuclides, xs_type, distribcell_paths)

        # Add a moment column to dataframe
        if self.legendre_order > 0:
            # Insert a column corresponding to the Legendre moments
            moments = ['P{}'.format(i) for i in range(self.legendre_order+1)]
            moments = np.tile(moments, df.shape[0] / len(moments))
            df['moment'] = moments

            # Place the moment column before the mean column
            mean_index = df.columns.get_loc('mean')
            columns = df.columns.tolist()
            df = df[columns[:mean_index] + ['moment'] + columns[mean_index:-1]]

        # Select rows corresponding to requested scattering moment
        if moment != 'all':
            cv.check_type('moment', moment, Integral)
            cv.check_greater_than('moment', moment, 0, equality=True)
            cv.check_less_than(
                'moment', moment, self.legendre_order, equality=True)
            df = df[df['moment'] == 'P{}'.format(moment)]

        return df

    def print_xs(self, subdomains='all', nuclides='all',
                 xs_type='macro', moment=0):
        """Prints a string representation for the multi-group cross section.

        Parameters
        ----------
        subdomains : Iterable of Integral or 'all'
            The subdomain IDs of the cross sections to include in the report.
            Defaults to 'all'.
        nuclides : Iterable of str or 'all' or 'sum'
            The nuclides of the cross-sections to include in the report. This
            may be a list of nuclide name strings (e.g., ['U235', 'U238']).
            The special string 'all' will report the cross sections for all
            nuclides in the spatial domain. The special string 'sum' will report
            the cross sections summed over all nuclides. Defaults to 'all'.
        xs_type: {'macro', 'micro'}
            Return the macro or micro cross section in units of cm^-1 or barns.
            Defaults to 'macro'.
        moment : int
            The scattering moment to print (default is 0)

        """

        # Construct a collection of the subdomains to report
        if not isinstance(subdomains, basestring):
            cv.check_iterable_type('subdomains', subdomains, Integral)
        elif self.domain_type == 'distribcell':
            subdomains = np.arange(self.num_subdomains, dtype=np.int)
        elif self.domain_type == 'mesh':
            xyz = map(lambda x: np.arange(1, x+1), self.domain.dimension)
            subdomains = list(itertools.product(*xyz))
        else:
            subdomains = [self.domain.id]

        # Construct a collection of the nuclides to report
        if self.by_nuclide:
            if nuclides == 'all':
                nuclides = self.get_all_nuclides()
            if nuclides == 'sum':
                nuclides = ['sum']
            else:
                cv.check_iterable_type('nuclides', nuclides, basestring)
        else:
            nuclides = ['sum']

        cv.check_value('xs_type', xs_type, ['macro', 'micro'])

        if self.correction != 'P0':
            rxn_type = '{0} (P{1})'.format(self.rxn_type, moment)
        else:
            rxn_type = self.rxn_type

        # Build header for string with type and domain info
        string = 'Multi-Group XS\n'
        string += '{0: <16}=\t{1}\n'.format('\tReaction Type', rxn_type)
        string += '{0: <16}=\t{1}\n'.format('\tDomain Type', self.domain_type)
        string += '{0: <16}=\t{1}\n'.format('\tDomain ID', self.domain.id)

        # Generate the header for an individual XS
        xs_header = '\tCross Sections [{0}]:'.format(self.get_units(xs_type))

        # If cross section data has not been computed, only print string header
        if self.tallies is None:
            print(string)
            return

        string += '{0: <16}\n'.format('\tEnergy Groups:')
        template = '{0: <12}Group {1} [{2: <10} - {3: <10}MeV]\n'

        # Loop over energy groups ranges
        for group in range(1, self.num_groups + 1):
            bounds = self.energy_groups.get_group_bounds(group)
            string += template.format('', group, bounds[0], bounds[1])

        # Loop over all subdomains
        for subdomain in subdomains:

            if self.domain_type == 'distribcell':
                string += \
                    '{0: <16}=\t{1}\n'.format('\tSubdomain', subdomain)

            # Loop over all Nuclides
            for nuclide in nuclides:

                # Build header for nuclide type
                if xs_type != 'sum':
                    string += '{0: <16}=\t{1}\n'.format('\tNuclide', nuclide)

                # Build header for cross section type
                string += '{0: <16}\n'.format(xs_header)
                template = '{0: <12}Group {1} -> Group {2}:\t\t'

                # Loop over incoming/outgoing energy groups ranges
                for in_group in range(1, self.num_groups + 1):
                    for out_group in range(1, self.num_groups + 1):
                        string += template.format('', in_group, out_group)
                        average = \
                            self.get_xs([in_group], [out_group],
                                        [subdomain], [nuclide], moment=moment,
                                        xs_type=xs_type, value='mean')
                        rel_err = \
                            self.get_xs([in_group], [out_group],
                                        [subdomain], [nuclide], moment=moment,
                                        xs_type=xs_type, value='rel_err')
                        average = average.flatten()[0]
                        rel_err = rel_err.flatten()[0] * 100.
                        string += '{:1.2e} +/- {:1.2e}%'.format(average,
                                                                rel_err)
                        string += '\n'
                    string += '\n'
                string += '\n'
            string += '\n'

        print(string)


class NuScatterMatrixXS(ScatterMatrixXS):
    """A scattering production matrix multi-group cross section for one or
    more Legendre moments.

    This class can be used for both OpenMC input generation and tally data
    post-processing to compute spatially-homogenized and energy-integrated
    multi-group cross sections for multi-group neutronics calculations. At a
    minimum, one needs to set the :attr:`NuScatterMatrixXS.energy_groups` and
    :attr:`NuScatterMatrixXS.domain` properties. Tallies for the flux and
    appropriate reaction rates over the specified domain are generated
    automatically via the :attr:`NuScatterMatrixXS.tallies` property, which can
    then be appended to a :class:`openmc.Tallies` instance.

    For post-processing, the :meth:`MGXS.load_from_statepoint` will pull in the
    necessary data to compute multi-group cross sections from a
    :class:`openmc.StatePoint` instance. The derived multi-group cross section
    can then be obtained from the :attr:`NuScatterMatrixXS.xs_tally` property.

    The calculation of the scattering-production matrix is the same as that for
    :class:`ScatterMatrixXS` except that the scattering multiplicity is
    accounted for.

    Parameters
    ----------
    domain : openmc.Material or openmc.Cell or openmc.Universe or openmc.Mesh
        The domain for spatial homogenization
    domain_type : {'material', 'cell', 'distribcell', 'universe', 'mesh'}
        The domain type for spatial homogenization
    groups : openmc.mgxs.EnergyGroups
        The energy group structure for energy condensation
    by_nuclide : bool
        If true, computes cross sections for each nuclide in domain
    name : str, optional
        Name of the multi-group cross section. Used as a label to identify
        tallies in OpenMC 'tallies.xml' file.

    Attributes
    ----------
    correction : 'P0' or None
        Apply the P0 correction to scattering matrices if set to 'P0'
    legendre_order : int
        The highest legendre moment in the scattering matrix (default is 0)
    name : str, optional
        Name of the multi-group cross section
    rxn_type : str
        Reaction type (e.g., 'total', 'nu-fission', etc.)
    by_nuclide : bool
        If true, computes cross sections for each nuclide in domain
    domain : Material or Cell or Universe or Mesh
        Domain for spatial homogenization
    domain_type : {'material', 'cell', 'distribcell', 'universe', 'mesh'}
        Domain type for spatial homogenization
    energy_groups : openmc.mgxs.EnergyGroups
        Energy group structure for energy condensation
    tally_trigger : openmc.Trigger
        An (optional) tally precision trigger given to each tally used to
        compute the cross section
    scores : list of str
        The scores in each tally used to compute the multi-group cross section
    filters : list of openmc.Filter
        The filters in each tally used to compute the multi-group cross section
    tally_keys : list of str
        The keys into the tallies dictionary for each tally used to compute
        the multi-group cross section
    estimator : {'tracklength', 'analog'}
        The tally estimator used to compute the multi-group cross section
    tallies : collections.OrderedDict
        OpenMC tallies needed to compute the multi-group cross section. The keys
        are strings listed in the :attr:`NuScatterMatrixXS.tally_keys` property
        and values are instances of :class:`openmc.Tally`.
    rxn_rate_tally : openmc.Tally
        Derived tally for the reaction rate tally used in the numerator to
        compute the multi-group cross section. This attribute is None
        unless the multi-group cross section has been computed.
    xs_tally : openmc.Tally
        Derived tally for the multi-group cross section. This attribute
        is None unless the multi-group cross section has been computed.
    num_subdomains : int
        The number of subdomains is unity for 'material', 'cell' and 'universe'
        domain types. This is equal to the number of cell instances
        for 'distribcell' domain types (it is equal to unity prior to loading
        tally data from a statepoint file).
    num_nuclides : int
        The number of nuclides for which the multi-group cross section is
        being tracked. This is unity if the by_nuclide attribute is False.
    nuclides : Iterable of str or 'sum'
        The optional user-specified nuclides for which to compute cross
        sections (e.g., 'U238', 'O16'). If by_nuclide is True but nuclides
        are not specified by the user, all nuclides in the spatial domain
        are included. This attribute is 'sum' if by_nuclide is false.
    sparse : bool
        Whether or not the MGXS' tallies use SciPy's LIL sparse matrix format
        for compressed data storage
    loaded_sp : bool
        Whether or not a statepoint file has been loaded with tally data
    derived : bool
        Whether or not the MGXS is merged from one or more other MGXS
    hdf5_key : str
        The key used to index multi-group cross sections in an HDF5 data store

    """

    def __init__(self, domain=None, domain_type=None,
                 groups=None, by_nuclide=False, name=''):
        super(NuScatterMatrixXS, self).__init__(domain, domain_type,
                                                groups, by_nuclide, name)
        self._rxn_type = 'nu-scatter'
        self._hdf5_key = 'nu-scatter matrix'


class MultiplicityMatrixXS(MatrixMGXS):
    r"""The scattering multiplicity matrix.

    This class can be used for both OpenMC input generation and tally data
    post-processing to compute spatially-homogenized and energy-integrated
    multi-group cross sections for multi-group neutronics calculations. At a
    minimum, one needs to set the :attr:`MultiplicityMatrixXS.energy_groups` and
    :attr:`MultiplicityMatrixXS.domain` properties. Tallies for the flux and
    appropriate reaction rates over the specified domain are generated
    automatically via the :attr:`MultiplicityMatrixXS.tallies` property, which
    can then be appended to a :class:`openmc.Tallies` instance.

    For post-processing, the :meth:`MGXS.load_from_statepoint` will pull in the
    necessary data to compute multi-group cross sections from a
    :class:`openmc.StatePoint` instance. The derived multi-group cross section
    can then be obtained from the :attr:`MultiplicityMatrixXS.xs_tally`
    property.

    For a spatial domain :math:`V`, incoming energy group
    :math:`[E_{g'},E_{g'-1}]`, and outgoing energy group :math:`[E_g,E_{g-1}]`,
    the multiplicity is calculated as:

    .. math::

       \langle \upsilon \sigma_{s,g'\rightarrow g} \phi \rangle &= \int_{r \in
       D} dr \int_{4\pi} d\Omega' \int_{E_{g'}}^{E_{g'-1}} dE' \int_{4\pi}
       d\Omega \int_{E_g}^{E_{g-1}} dE \; \sum_i \upsilon_i \sigma_i (r, E' \rightarrow
       E, \Omega' \cdot \Omega) \psi(r, E', \Omega') \\
       \langle \sigma_{s,g'\rightarrow g} \phi \rangle &= \int_{r \in
       D} dr \int_{4\pi} d\Omega' \int_{E_{g'}}^{E_{g'-1}} dE' \int_{4\pi}
       d\Omega \int_{E_g}^{E_{g-1}} dE \; \sum_i \upsilon_i \sigma_i (r, E' \rightarrow
       E, \Omega' \cdot \Omega) \psi(r, E', \Omega') \\
       \upsilon_{g'\rightarrow g} &= \frac{\langle \upsilon
       \sigma_{s,g'\rightarrow g} \rangle}{\langle \sigma_{s,g'\rightarrow g}
       \rangle}

    where :math:`\upsilon_i` is the multiplicity for the :math:`i`-th reaction.

    Parameters
    ----------
    domain : openmc.Material or openmc.Cell or openmc.Universe or openmc.Mesh
        The domain for spatial homogenization
    domain_type : {'material', 'cell', 'distribcell', 'universe', 'mesh'}
        The domain type for spatial homogenization
    groups : openmc.mgxs.EnergyGroups
        The energy group structure for energy condensation
    by_nuclide : bool
        If true, computes cross sections for each nuclide in domain
    name : str, optional
        Name of the multi-group cross section. Used as a label to identify
        tallies in OpenMC 'tallies.xml' file.

    Attributes
    ----------
    name : str, optional
        Name of the multi-group cross section
    rxn_type : str
        Reaction type (e.g., 'total', 'nu-fission', etc.)
    by_nuclide : bool
        If true, computes cross sections for each nuclide in domain
    domain : Material or Cell or Universe or Mesh
        Domain for spatial homogenization
    domain_type : {'material', 'cell', 'distribcell', 'universe', 'mesh'}
        Domain type for spatial homogenization
    energy_groups : openmc.mgxs.EnergyGroups
        Energy group structure for energy condensation
    tally_trigger : openmc.Trigger
        An (optional) tally precision trigger given to each tally used to
        compute the cross section
    scores : list of str
        The scores in each tally used to compute the multi-group cross section
    filters : list of openmc.Filter
        The filters in each tally used to compute the multi-group cross section
    tally_keys : list of str
        The keys into the tallies dictionary for each tally used to compute
        the multi-group cross section
    estimator : {'tracklength', 'analog'}
        The tally estimator used to compute the multi-group cross section
    tallies : collections.OrderedDict
        OpenMC tallies needed to compute the multi-group cross section. The keys
        are strings listed in the :attr:`MultiplicityMatrixXS.tally_keys`
        property and values are instances of :class:`openmc.Tally`.
    rxn_rate_tally : openmc.Tally
        Derived tally for the reaction rate tally used in the numerator to
        compute the multi-group cross section. This attribute is None
        unless the multi-group cross section has been computed.
    xs_tally : openmc.Tally
        Derived tally for the multi-group cross section. This attribute
        is None unless the multi-group cross section has been computed.
    num_subdomains : int
        The number of subdomains is unity for 'material', 'cell' and 'universe'
        domain types. This is equal to the number of cell instances
        for 'distribcell' domain types (it is equal to unity prior to loading
        tally data from a statepoint file).
    num_nuclides : int
        The number of nuclides for which the multi-group cross section is
        being tracked. This is unity if the by_nuclide attribute is False.
    nuclides : Iterable of str or 'sum'
        The optional user-specified nuclides for which to compute cross
        sections (e.g., 'U238', 'O16'). If by_nuclide is True but nuclides
        are not specified by the user, all nuclides in the spatial domain
        are included. This attribute is 'sum' if by_nuclide is false.
    sparse : bool
        Whether or not the MGXS' tallies use SciPy's LIL sparse matrix format
        for compressed data storage
    loaded_sp : bool
        Whether or not a statepoint file has been loaded with tally data
    derived : bool
        Whether or not the MGXS is merged from one or more other MGXS
    hdf5_key : str
        The key used to index multi-group cross sections in an HDF5 data store

    """

    def __init__(self, domain=None, domain_type=None,
                 groups=None, by_nuclide=False, name=''):
        super(MultiplicityMatrixXS, self).__init__(domain, domain_type, groups,
                                                   by_nuclide, name)
        self._rxn_type = 'multiplicity matrix'

    @property
    def scores(self):
        scores = ['nu-scatter', 'scatter']
        return scores

    @property
    def filters(self):
        # Create the non-domain specific Filters for the Tallies
        group_edges = self.energy_groups.group_edges
        energy = openmc.Filter('energy', group_edges)
        energyout = openmc.Filter('energyout', group_edges)

        return [[energy, energyout], [energy, energyout]]

    @property
    def rxn_rate_tally(self):
        if self._rxn_rate_tally is None:
            self._rxn_rate_tally = self.tallies['nu-scatter']
            self._rxn_rate_tally.sparse = self.sparse
        return self._rxn_rate_tally

    @property
    def xs_tally(self):

        if self._xs_tally is None:
            scatter = self.tallies['scatter']

            # Compute the multiplicity
            self._xs_tally = self.rxn_rate_tally / scatter
            super(MultiplicityMatrixXS, self)._compute_xs()

        return self._xs_tally


class NuFissionMatrixXS(MatrixMGXS):
    r"""A fission production matrix multi-group cross section.

    This class can be used for both OpenMC input generation and tally data
    post-processing to compute spatially-homogenized and energy-integrated
    multi-group cross sections for multi-group neutronics calculations. At a
    minimum, one needs to set the :attr:`NuFissionMatrixXS.energy_groups` and
    :attr:`NuFissionMatrixXS.domain` properties. Tallies for the flux and
    appropriate reaction rates over the specified domain are generated
    automatically via the :attr:`NuFissionMatrixXS.tallies` property, which can
    then be appended to a :class:`openmc.Tallies` instance.

    For post-processing, the :meth:`MGXS.load_from_statepoint` will pull in the
    necessary data to compute multi-group cross sections from a
    :class:`openmc.StatePoint` instance. The derived multi-group cross section
    can then be obtained from the :attr:`NuFissionMatrixXS.xs_tally` property.

    For a spatial domain :math:`V`, incoming energy group
    :math:`[E_{g'},E_{g'-1}]`, and outgoing energy group :math:`[E_g,E_{g-1}]`,
    the fission production is calculated as:

    .. math::

       \langle \nu\sigma_{f,g'\rightarrow g} \phi \rangle &= \int_{r \in V} dr
       \int_{4\pi} d\Omega' \int_{E_{g'}}^{E_{g'-1}} dE' \int_{E_g}^{E_{g-1}} dE
       \; \chi(E) \nu\sigma_f (r, E') \psi(r, E', \Omega')\\
       \langle \phi \rangle &= \int_{r \in V} dr \int_{4\pi} d\Omega
       \int_{E_g}^{E_{g-1}} dE \; \psi (r, E, \Omega) \\
       \nu\sigma_{f,g'\rightarrow g} &= \frac{\langle \nu\sigma_{f,g'\rightarrow
       g} \phi \rangle}{\langle \phi \rangle}

    Parameters
    ----------
    domain : openmc.Material or openmc.Cell or openmc.Universe or openmc.Mesh
        The domain for spatial homogenization
    domain_type : {'material', 'cell', 'distribcell', 'universe', 'mesh'}
        The domain type for spatial homogenization
    groups : openmc.mgxs.EnergyGroups
        The energy group structure for energy condensation
    by_nuclide : bool
        If true, computes cross sections for each nuclide in domain
    name : str, optional
        Name of the multi-group cross section. Used as a label to identify
        tallies in OpenMC 'tallies.xml' file.

    Attributes
    ----------
    name : str, optional
        Name of the multi-group cross section
    rxn_type : str
        Reaction type (e.g., 'total', 'nu-fission', etc.)
    by_nuclide : bool
        If true, computes cross sections for each nuclide in domain
    domain : Material or Cell or Universe or Mesh
        Domain for spatial homogenization
    domain_type : {'material', 'cell', 'distribcell', 'universe', 'mesh'}
        Domain type for spatial homogenization
    energy_groups : openmc.mgxs.EnergyGroups
        Energy group structure for energy condensation
    tally_trigger : openmc.Trigger
        An (optional) tally precision trigger given to each tally used to
        compute the cross section
    scores : list of str
        The scores in each tally used to compute the multi-group cross section
    filters : list of openmc.Filter
        The filters in each tally used to compute the multi-group cross section
    tally_keys : list of str
        The keys into the tallies dictionary for each tally used to compute
        the multi-group cross section
    estimator : {'tracklength', 'analog'}
        The tally estimator used to compute the multi-group cross section
    tallies : collections.OrderedDict
        OpenMC tallies needed to compute the multi-group cross section. The keys
        are strings listed in the :attr:`NuFissionMatrixXS.tally_keys`
        property and values are instances of :class:`openmc.Tally`.
    rxn_rate_tally : openmc.Tally
        Derived tally for the reaction rate tally used in the numerator to
        compute the multi-group cross section. This attribute is None
        unless the multi-group cross section has been computed.
    xs_tally : openmc.Tally
        Derived tally for the multi-group cross section. This attribute
        is None unless the multi-group cross section has been computed.
    num_subdomains : int
        The number of subdomains is unity for 'material', 'cell' and 'universe'
        domain types. This is equal to the number of cell instances
        for 'distribcell' domain types (it is equal to unity prior to loading
        tally data from a statepoint file).
    num_nuclides : int
        The number of nuclides for which the multi-group cross section is
        being tracked. This is unity if the by_nuclide attribute is False.
    nuclides : Iterable of str or 'sum'
        The optional user-specified nuclides for which to compute cross
        sections (e.g., 'U238', 'O16'). If by_nuclide is True but nuclides
        are not specified by the user, all nuclides in the spatial domain
        are included. This attribute is 'sum' if by_nuclide is false.
    sparse : bool
        Whether or not the MGXS' tallies use SciPy's LIL sparse matrix format
        for compressed data storage
    loaded_sp : bool
        Whether or not a statepoint file has been loaded with tally data
    derived : bool
        Whether or not the MGXS is merged from one or more other MGXS
    hdf5_key : str
        The key used to index multi-group cross sections in an HDF5 data store

    """

    def __init__(self, domain=None, domain_type=None,
                 groups=None, by_nuclide=False, name=''):
        super(NuFissionMatrixXS, self).__init__(domain, domain_type,
                                                groups, by_nuclide, name)
        self._rxn_type = 'nu-fission'
        self._hdf5_key = 'nu-fission matrix'


class Chi(MGXS):
    r"""The fission spectrum.

    This class can be used for both OpenMC input generation and tally data
    post-processing to compute spatially-homogenized and energy-integrated
    multi-group cross sections for multi-group neutronics calculations. At a
    minimum, one needs to set the :attr:`Chi.energy_groups` and
    :attr:`Chi.domain` properties. Tallies for the flux and appropriate reaction
    rates over the specified domain are generated automatically via the
    :attr:`Chi.tallies` property, which can then be appended to a
    :class:`openmc.Tallies` instance.

    For post-processing, the :meth:`MGXS.load_from_statepoint` will pull in the
    necessary data to compute multi-group cross sections from a
    :class:`openmc.StatePoint` instance. The derived multi-group cross section
    can then be obtained from the :attr:`Chi.xs_tally` property.

    For a spatial domain :math:`V` and energy group :math:`[E_g,E_{g-1}]`, the
    fission spectrum is calculated as:

    .. math::

       \langle \nu\sigma_{f,\rightarrow g} \phi \rangle &= \int_{r \in V} dr
       \int_{4\pi} d\Omega' \int_0^\infty dE' \int_{E_g}^{E_{g-1}} dE \; \chi(E)
       \nu\sigma_f (r, E') \psi(r, E', \Omega')\\
       \langle \nu\sigma_f \phi \rangle &= \int_{r \in V} dr \int_{4\pi}
       d\Omega' \int_0^\infty dE' \int_0^\infty dE \; \chi(E) \nu\sigma_f (r,
       E') \psi(r, E', \Omega') \\
       \chi_g &= \frac{\langle \nu\sigma_{f,\rightarrow g} \phi \rangle}{\langle
       \nu\sigma_f \phi \rangle}

    Parameters
    ----------
    domain : openmc.Material or openmc.Cell or openmc.Universe or openmc.Mesh
        The domain for spatial homogenization
    domain_type : {'material', 'cell', 'distribcell', 'universe', 'mesh'}
        The domain type for spatial homogenization
    groups : openmc.mgxs.EnergyGroups
        The energy group structure for energy condensation
    by_nuclide : bool
        If true, computes cross sections for each nuclide in domain
    name : str, optional
        Name of the multi-group cross section. Used as a label to identify
        tallies in OpenMC 'tallies.xml' file.

    Attributes
    ----------
    name : str, optional
        Name of the multi-group cross section
    rxn_type : str
        Reaction type (e.g., 'total', 'nu-fission', etc.)
    by_nuclide : bool
        If true, computes cross sections for each nuclide in domain
    domain : Material or Cell or Universe or Mesh
        Domain for spatial homogenization
    domain_type : {'material', 'cell', 'distribcell', 'universe', 'mesh'}
        Domain type for spatial homogenization
    energy_groups : openmc.mgxs.EnergyGroups
        Energy group structure for energy condensation
    tally_trigger : openmc.Trigger
        An (optional) tally precision trigger given to each tally used to
        compute the cross section
    scores : list of str
        The scores in each tally used to compute the multi-group cross section
    filters : list of openmc.Filter
        The filters in each tally used to compute the multi-group cross section
    tally_keys : list of str
        The keys into the tallies dictionary for each tally used to compute
        the multi-group cross section
    estimator : {'tracklength', 'analog'}
        The tally estimator used to compute the multi-group cross section
    tallies : collections.OrderedDict
        OpenMC tallies needed to compute the multi-group cross section. The keys
        are strings listed in the :attr:`Chi.tally_keys` property and values are
        instances of :class:`openmc.Tally`.
    rxn_rate_tally : openmc.Tally
        Derived tally for the reaction rate tally used in the numerator to
        compute the multi-group cross section. This attribute is None
        unless the multi-group cross section has been computed.
    xs_tally : openmc.Tally
        Derived tally for the multi-group cross section. This attribute
        is None unless the multi-group cross section has been computed.
    num_subdomains : int
        The number of subdomains is unity for 'material', 'cell' and 'universe'
        domain types. This is equal to the number of cell instances
        for 'distribcell' domain types (it is equal to unity prior to loading
        tally data from a statepoint file).
    num_nuclides : int
        The number of nuclides for which the multi-group cross section is
        being tracked. This is unity if the by_nuclide attribute is False.
    nuclides : Iterable of str or 'sum'
        The optional user-specified nuclides for which to compute cross
        sections (e.g., 'U238', 'O16'). If by_nuclide is True but nuclides
        are not specified by the user, all nuclides in the spatial domain
        are included. This attribute is 'sum' if by_nuclide is false.
    sparse : bool
        Whether or not the MGXS' tallies use SciPy's LIL sparse matrix format
        for compressed data storage
    loaded_sp : bool
        Whether or not a statepoint file has been loaded with tally data
    derived : bool
        Whether or not the MGXS is merged from one or more other MGXS
    hdf5_key : str
        The key used to index multi-group cross sections in an HDF5 data store

    """

    def __init__(self, domain=None, domain_type=None,
                 groups=None, by_nuclide=False, name=''):
        super(Chi, self).__init__(domain, domain_type, groups, by_nuclide, name)
        self._rxn_type = 'chi'

    @property
    def scores(self):
        return ['nu-fission', 'nu-fission']

    @property
    def filters(self):
        # Create the non-domain specific Filters for the Tallies
        group_edges = self.energy_groups.group_edges
        energyout = openmc.Filter('energyout', group_edges)
        energyin = openmc.Filter('energy', [group_edges[0], group_edges[-1]])
        return [[energyin], [energyout]]

    @property
    def tally_keys(self):
        return ['nu-fission-in', 'nu-fission-out']

    @property
    def estimator(self):
        return 'analog'

    @property
    def rxn_rate_tally(self):
        if self._rxn_rate_tally is None:
            self._rxn_rate_tally = self.tallies['nu-fission-out']
            self._rxn_rate_tally.sparse = self.sparse
        return self._rxn_rate_tally

    @property
    def xs_tally(self):

        if self._xs_tally is None:
            nu_fission_in = self.tallies['nu-fission-in']

            # Remove coarse energy filter to keep it out of tally arithmetic
            energy_filter = nu_fission_in.find_filter('energy')
            nu_fission_in.remove_filter(energy_filter)

            # Compute chi
            self._xs_tally = self.rxn_rate_tally / nu_fission_in
            super(Chi, self)._compute_xs()

            # Add the coarse energy filter back to the nu-fission tally
            nu_fission_in.filters.append(energy_filter)

        return self._xs_tally

    def get_slice(self, nuclides=[], groups=[]):
        """Build a sliced Chi for the specified nuclides and energy groups.

        This method constructs a new MGXS to encapsulate a subset of the data
        represented by this MGXS. The subset of data to include in the tally
        slice is determined by the nuclides and energy groups specified in
        the input parameters.

        Parameters
        ----------
        nuclides : list of str
            A list of nuclide name strings
            (e.g., ['U235', 'U238']; default is [])
        groups : list of Integral
            A list of energy group indices starting at 1 for the high energies
            (e.g., [1, 2, 3]; default is [])

        Returns
        -------
        openmc.mgxs.MGXS
            A new MGXS which encapsulates the subset of data requested
            for the nuclide(s) and/or energy group(s) requested in the
            parameters.

        """

        # Temporarily remove energy filter from nu-fission-in since its
        # group structure will work in super MGXS.get_slice(...) method
        nu_fission_in = self.tallies['nu-fission-in']
        energy_filter = nu_fission_in.find_filter('energy')
        nu_fission_in.remove_filter(energy_filter)

        # Call super class method and null out derived tallies
        slice_xs = super(Chi, self).get_slice(nuclides, groups)
        slice_xs._rxn_rate_tally = None
        slice_xs._xs_tally = None

        # Slice energy groups if needed
        if len(groups) != 0:
            filter_bins = []
            for group in groups:
                group_bounds = self.energy_groups.get_group_bounds(group)
                filter_bins.append(group_bounds)
            filter_bins = [tuple(filter_bins)]

            # Slice nu-fission-out tally along energyout filter
            nu_fission_out = slice_xs.tallies['nu-fission-out']
            tally_slice = nu_fission_out.get_slice(filters=['energyout'],
                                                   filter_bins=filter_bins)
            slice_xs._tallies['nu-fission-out'] = tally_slice

        # Add energy filter back to nu-fission-in tallies
        self.tallies['nu-fission-in'].add_filter(energy_filter)
        slice_xs._tallies['nu-fission-in'].add_filter(energy_filter)

        slice_xs.sparse = self.sparse
        return slice_xs

    def merge(self, other):
        """Merge another Chi with this one

        If results have been loaded from a statepoint, then Chi are only
        mergeable along one and only one of energy groups or nuclides.

        Parameters
        ----------
        other : openmc.mgxs.MGXS
            MGXS to merge with this one

        Returns
        -------
        merged_mgxs : openmc.mgxs.MGXS
            Merged MGXS
        """

        if not self.can_merge(other):
            raise ValueError('Unable to merge a Chi MGXS')

        # Create deep copy of tally to return as merged tally
        merged_mgxs = copy.deepcopy(self)
        merged_mgxs._derived = True
        merged_mgxs._rxn_rate_tally = None
        merged_mgxs._xs_tally = None

        # Merge energy groups
        if self.energy_groups != other.energy_groups:
            merged_groups = self.energy_groups.merge(other.energy_groups)
            merged_mgxs.energy_groups = merged_groups

        # Merge nuclides
        if self.nuclides != other.nuclides:

            # The nuclides must be mutually exclusive
            for nuclide in self.nuclides:
                if nuclide in other.nuclides:
                    msg = 'Unable to merge a Chi MGXS with shared nuclides'
                    raise ValueError(msg)

            # Concatenate lists of nuclides for the merged MGXS
            merged_mgxs.nuclides = self.nuclides + other.nuclides

        # Merge tallies
        for tally_key in self.tallies:
            merged_tally = self.tallies[tally_key].merge(other.tallies[tally_key])
            merged_mgxs.tallies[tally_key] = merged_tally

        return merged_mgxs

    def get_xs(self, groups='all', subdomains='all', nuclides='all',
               xs_type='macro', order_groups='increasing',
               value='mean', **kwargs):
        """Returns an array of the fission spectrum.

        This method constructs a 2D NumPy array for the requested multi-group
        cross section data data for one or more energy groups and subdomains.

        Parameters
        ----------
        groups : Iterable of Integral or 'all'
            Energy groups of interest. Defaults to 'all'.
        subdomains : Iterable of Integral or 'all'
            Subdomain IDs of interest. Defaults to 'all'.
        nuclides : Iterable of str or 'all' or 'sum'
            A list of nuclide name strings (e.g., ['U235', 'U238']). The
            special string 'all' will return the cross sections for all nuclides
            in the spatial domain. The special string 'sum' will return the
            cross section summed over all nuclides. Defaults to 'all'.
        xs_type: {'macro', 'micro'}
            This parameter is not relevant for chi but is included here to
            mirror the parent MGXS.get_xs(...) class method
        order_groups: {'increasing', 'decreasing'}
            Return the cross section indexed according to increasing or
            decreasing energy groups (decreasing or increasing energies).
            Defaults to 'increasing'.
        value : {'mean', 'std_dev', 'rel_err'}
            A string for the type of value to return. Defaults to 'mean'.

        Returns
        -------
        numpy.ndarray
            A NumPy array of the multi-group cross section indexed in the order
            each group, subdomain and nuclide is listed in the parameters.

        Raises
        ------
        ValueError
            When this method is called before the multi-group cross section is
            computed from tally data.

        """

        cv.check_value('value', value, ['mean', 'std_dev', 'rel_err'])
        cv.check_value('xs_type', xs_type, ['macro', 'micro'])

        filters = []
        filter_bins = []

        # Construct a collection of the domain filter bins
        if not isinstance(subdomains, basestring):
            cv.check_iterable_type('subdomains', subdomains, Integral, max_depth=3)
            for subdomain in subdomains:
                filters.append(self.domain_type)
                filter_bins.append((subdomain,))

        # Construct list of energy group bounds tuples for all requested groups
        if not isinstance(groups, basestring):
            cv.check_iterable_type('groups', groups, Integral)
            for group in groups:
                filters.append('energyout')
                filter_bins.append((self.energy_groups.get_group_bounds(group),))

        # If chi was computed for each nuclide in the domain
        if self.by_nuclide:

            # Get the sum as the fission source weighted average chi for all
            # nuclides in the domain
            if nuclides == 'sum' or nuclides == ['sum']:

                # Retrieve the fission production tallies
                nu_fission_in = self.tallies['nu-fission-in']
                nu_fission_out = self.tallies['nu-fission-out']

                # Sum out all nuclides
                nuclides = self.get_all_nuclides()
                nu_fission_in = nu_fission_in.summation(nuclides=nuclides)
                nu_fission_out = nu_fission_out.summation(nuclides=nuclides)

                # Remove coarse energy filter to keep it out of tally arithmetic
                energy_filter = nu_fission_in.find_filter('energy')
                nu_fission_in.remove_filter(energy_filter)

                # Compute chi and store it as the xs_tally attribute so we can
                # use the generic get_xs(...) method
                xs_tally = nu_fission_out / nu_fission_in

                # Add the coarse energy filter back to the nu-fission tally
                nu_fission_in.filters.append(energy_filter)

                xs = xs_tally.get_values(filters=filters,
                                         filter_bins=filter_bins, value=value)

            # Get chi for all nuclides in the domain
            elif nuclides == 'all':
                nuclides = self.get_all_nuclides()
                xs = self.xs_tally.get_values(filters=filters,
                                              filter_bins=filter_bins,
                                              nuclides=nuclides, value=value)

            # Get chi for user-specified nuclides in the domain
            else:
                cv.check_iterable_type('nuclides', nuclides, basestring)
                xs = self.xs_tally.get_values(filters=filters,
                                              filter_bins=filter_bins,
                                              nuclides=nuclides, value=value)

        # If chi was computed as an average of nuclides in the domain
        else:
            xs = self.xs_tally.get_values(filters=filters,
                                          filter_bins=filter_bins, value=value)

        # Reverse data if user requested increasing energy groups since
        # tally data is stored in order of increasing energies
        if order_groups == 'increasing':

            # Reshape tally data array with separate axes for domain and energy
            if groups == 'all':
                num_groups = self.num_groups
            else:
                num_groups = len(groups)
            num_subdomains = int(xs.shape[0] / num_groups)
            new_shape = (num_subdomains, num_groups) + xs.shape[1:]
            xs = np.reshape(xs, new_shape)

            # Reverse energies to align with increasing energy groups
            xs = xs[:, ::-1, :]

            # Eliminate trivial dimensions
            xs = np.squeeze(xs)
            xs = np.atleast_1d(xs)

        xs = np.nan_to_num(xs)
        return xs

    def get_pandas_dataframe(self, groups='all', nuclides='all',
                             xs_type='macro', distribcell_paths=False):
        """Build a Pandas DataFrame for the MGXS data.

        This method leverages :meth:`openmc.Tally.get_pandas_dataframe`, but
        renames the columns with terminology appropriate for cross section data.

        Parameters
        ----------
        groups : Iterable of Integral or 'all'
            Energy groups of interest. Defaults to 'all'.
        nuclides : Iterable of str or 'all' or 'sum'
            The nuclides of the cross-sections to include in the dataframe. This
            may be a list of nuclide name strings (e.g., ['U235', 'U238']).
            The special string 'all' will include the cross sections for all
            nuclides in the spatial domain. The special string 'sum' will
            include the cross sections summed over all nuclides. Defaults to
            'all'.
        xs_type: {'macro', 'micro'}
            Return macro or micro cross section in units of cm^-1 or barns.
            Defaults to 'macro'.
        distribcell_paths : bool, optional
            Construct columns for distribcell tally filters (default is True).
            The geometric information in the Summary object is embedded into
            a Multi-index column with a geometric "path" to each distribcell
            instance.

        Returns
        -------
        pandas.DataFrame
            A Pandas DataFrame for the cross section data.

        Raises
        ------
        ValueError
            When this method is called before the multi-group cross section is
            computed from tally data.

        """

        # Build the dataframe using the parent class method
        df = super(Chi, self).get_pandas_dataframe(
            groups, nuclides, xs_type, distribcell_paths=distribcell_paths)

        # If user requested micro cross sections, multiply by the atom
        # densities to cancel out division made by the parent class method
        if xs_type == 'micro':
            if self.by_nuclide:
                densities = self.get_nuclide_densities(nuclides)
            else:
                densities = self.get_nuclide_densities('sum')
            tile_factor = df.shape[0] / len(densities)
            df['mean'] *= np.tile(densities, tile_factor)
            df['std. dev.'] *= np.tile(densities, tile_factor)

        return df

    def get_units(self, xs_type='macro'):
        """Returns the units of Chi.

        This method returns the units of Chi, which is "%" for both macro
        and micro xs types.

        Parameters
        ----------
        xs_type: {'macro', 'micro'}
            Return the macro or micro cross section units.
            Defaults to 'macro'.

        Returns
        -------
        str
            A string representing the units of Chi.

        """

        cv.check_value('xs_type', xs_type, ['macro', 'micro'])

        # Chi has the same units (%) for both macro and micro
        return '%'


class ChiPrompt(Chi):
    r"""The prompt fission spectrum.

    This class can be used for both OpenMC input generation and tally data
    post-processing to compute spatially-homogenized and energy-integrated
    multi-group cross sections for multi-group neutronics calculations. At a
    minimum, one needs to set the :attr:`ChiPrompt.energy_groups` and
    :attr:`ChiPrompt.domain` properties. Tallies for the flux and appropriate
    reaction rates over the specified domain are generated automatically via the
    :attr:`ChiPrompt.tallies` property, which can then be appended to a
    :class:`openmc.Tallies` instance.

    For post-processing, the :meth:`MGXS.load_from_statepoint` will pull in the
    necessary data to compute multi-group cross sections from a
    :class:`openmc.StatePoint` instance. The derived multi-group cross section
    can then be obtained from the :attr:`ChiPrompt.xs_tally` property.

    For a spatial domain :math:`V` and energy group :math:`[E_g,E_{g-1}]`, the
    fission spectrum is calculated as:

    .. math::

       \langle \nu\sigma_{f,\rightarrow g}^p \phi \rangle &= \int_{r \in V} dr
       \int_{4\pi} d\Omega' \int_0^\infty dE' \int_{E_g}^{E_{g-1}} dE \; \chi(E)
       \nu\sigma_f^p (r, E') \psi(r, E', \Omega')\\
       \langle \nu\sigma_f^p \phi \rangle &= \int_{r \in V} dr \int_{4\pi}
       d\Omega' \int_0^\infty dE' \int_0^\infty dE \; \chi(E) \nu\sigma_f^p (r,
       E') \psi(r, E', \Omega') \\
       \chi_g^p &= \frac{\langle \nu\sigma_{f,\rightarrow g}^p \phi \rangle}{\langle
       \nu\sigma_f^p \phi \rangle}

    Parameters
    ----------
<<<<<<< HEAD
    domain : openmc.Material or openmc.Cell or openmc.Universe or openmc.Mesh
        The domain for spatial homogenization
    domain_type : {'material', 'cell', 'distribcell', 'universe', 'mesh'}
=======
    domain : openmc.Material or openmc.Cell or openmc.Universe
        The domain for spatial homogenization
    domain_type : {'material', 'cell', 'distribcell', 'universe'}
>>>>>>> 892e6419
        The domain type for spatial homogenization
    groups : openmc.mgxs.EnergyGroups
        The energy group structure for energy condensation
    by_nuclide : bool
        If true, computes cross sections for each nuclide in domain
    name : str, optional
        Name of the multi-group cross section. Used as a label to identify
        tallies in OpenMC 'tallies.xml' file.

    Attributes
    ----------
    name : str, optional
        Name of the multi-group cross section
    rxn_type : str
        Reaction type (e.g., 'total', 'nu-fission', etc.)
    by_nuclide : bool
        If true, computes cross sections for each nuclide in domain
<<<<<<< HEAD
    domain : Material or Cell or Universe or Mesh
        Domain for spatial homogenization
    domain_type : {'material', 'cell', 'distribcell', 'universe', 'mesh'}
=======
    domain : Material or Cell or Universe
        Domain for spatial homogenization
    domain_type : {'material', 'cell', 'distribcell', 'universe'}
>>>>>>> 892e6419
        Domain type for spatial homogenization
    energy_groups : openmc.mgxs.EnergyGroups
        Energy group structure for energy condensation
    tally_trigger : openmc.Trigger
        An (optional) tally precision trigger given to each tally used to
        compute the cross section
    scores : list of str
        The scores in each tally used to compute the multi-group cross section
    filters : list of openmc.Filter
        The filters in each tally used to compute the multi-group cross section
    tally_keys : list of str
        The keys into the tallies dictionary for each tally used to compute
        the multi-group cross section
    estimator : {'tracklength', 'analog'}
        The tally estimator used to compute the multi-group cross section
    tallies : collections.OrderedDict
        OpenMC tallies needed to compute the multi-group cross section. The keys
        are strings listed in the :attr:`ChiPrompt.tally_keys` property and
        values are instances of :class:`openmc.Tally`.
    rxn_rate_tally : openmc.Tally
        Derived tally for the reaction rate tally used in the numerator to
        compute the multi-group cross section. This attribute is None
        unless the multi-group cross section has been computed.
    xs_tally : openmc.Tally
        Derived tally for the multi-group cross section. This attribute
        is None unless the multi-group cross section has been computed.
    num_subdomains : int
        The number of subdomains is unity for 'material', 'cell' and 'universe'
<<<<<<< HEAD
        domain types. This is equal to the number of cell instances
=======
        domain types. When the  This is equal to the number of cell instances
>>>>>>> 892e6419
        for 'distribcell' domain types (it is equal to unity prior to loading
        tally data from a statepoint file).
    num_nuclides : int
        The number of nuclides for which the multi-group cross section is
        being tracked. This is unity if the by_nuclide attribute is False.
    nuclides : Iterable of str or 'sum'
        The optional user-specified nuclides for which to compute cross
        sections (e.g., 'U-238', 'O-16'). If by_nuclide is True but nuclides
        are not specified by the user, all nuclides in the spatial domain
        are included. This attribute is 'sum' if by_nuclide is false.
    sparse : bool
        Whether or not the MGXS' tallies use SciPy's LIL sparse matrix format
        for compressed data storage
    loaded_sp : bool
        Whether or not a statepoint file has been loaded with tally data
    derived : bool
        Whether or not the MGXS is merged from one or more other MGXS
    hdf5_key : str
        The key used to index multi-group cross sections in an HDF5 data store

    """

    def __init__(self, domain=None, domain_type=None,
                 groups=None, by_nuclide=False, name=''):
        super(ChiPrompt, self).__init__(domain, domain_type, groups, by_nuclide, name)
        self._rxn_type = 'chi-prompt'

    @property
    def scores(self):
        return ['prompt-nu-fission', 'prompt-nu-fission']


<<<<<<< HEAD
class Velocity(MGXS):
    r"""A velocity multi-group cross section.

    This class can be used for both OpenMC input generation and tally data
    post-processing to compute spatially-homogenized and energy-integrated
    multi-group neutron velocities for multi-group neutronics calculations.
    The units of velocity are centimeters per second. At a minimum, one needs to
    set the :attr:`Velocity.energy_groups` and :attr:`Velocity.domain`
    properties. Tallies for the flux and appropriate reaction rates over the
    specified domain are generated automatically via the
    :attr:`Velocity.tallies` property, which can then be appended to a
    :class:`openmc.Tallies` instance.
=======
class InverseVelocity(MGXS):
    r"""An inverse velocity multi-group cross section.

    This class can be used for both OpenMC input generation and tally data
    post-processing to compute spatially-homogenized and energy-integrated
    multi-group neutron inverse velocities for multi-group neutronics
    calculations. The units of inverse velocity are seconds per centimeter. At a
    minimum, one needs to set the :attr:`InverseVelocity.energy_groups` and
    :attr:`InverseVelocity.domain` properties. Tallies for the flux and
    appropriate reaction rates over the specified domain are generated
    automatically via the :attr:`InverseVelocity.tallies` property, which can
    then be appended to a :class:`openmc.Tallies` instance.
>>>>>>> 892e6419

    For post-processing, the :meth:`MGXS.load_from_statepoint` will pull in the
    necessary data to compute multi-group cross sections from a
    :class:`openmc.StatePoint` instance. The derived multi-group cross section
<<<<<<< HEAD
    can then be obtained from the :attr:`Velocity.xs_tally` property.

    For a spatial domain :math:`V` and energy group :math:`[E_g,E_{g-1}]`, the
    neutron velocities are calculated by tallying the flux-weighted inverse
    velocity and the flux. The velocity is then the inverse of the flux-weighted
    inverse velocity divided by the flux. This equates to dividing the
    spatially-homogenized and energy-integrated flux by the inverse velocity:
=======
    can then be obtained from the :attr:`InverseVelocity.xs_tally` property.

    For a spatial domain :math:`V` and energy group :math:`[E_g,E_{g-1}]`, the
    neutron inverse velocities are calculated by tallying the flux-weighted
    inverse velocity and the flux. The inverse velocity is then the
    flux-weighted inverse velocity divided by the flux:
>>>>>>> 892e6419

    .. math::

       \frac{\int_{r \in V} dr \int_{4\pi} d\Omega \int_{E_g}^{E_{g-1}} dE \;
<<<<<<< HEAD
        \psi (r, E, \Omega)}{\int_{r \in V} dr \int_{4\pi}
       d\Omega \int_{E_g}^{E_{g-1}} dE \; \frac{\psi (r, E, \Omega)}{v (r, E)}}.

    Parameters
    ----------
    domain : openmc.Material or openmc.Cell or openmc.Universe or openmc.Mesh
        The domain for spatial homogenization
    domain_type : {'material', 'cell', 'distribcell', 'universe', 'mesh'}
=======
       \frac{\psi (r, E, \Omega)}{v (r, E)}}{\int_{r \in V} dr \int_{4\pi}
       d\Omega \int_{E_g}^{E_{g-1}} dE \; \psi (r, E, \Omega)}

    Parameters
    ----------
    domain : openmc.Material or openmc.Cell or openmc.Universe
        The domain for spatial homogenization
    domain_type : {'material', 'cell', 'distribcell', 'universe'}
>>>>>>> 892e6419
        The domain type for spatial homogenization
    groups : openmc.mgxs.EnergyGroups
        The energy group structure for energy condensation
    by_nuclide : bool
        If true, computes cross sections for each nuclide in domain
    name : str, optional
        Name of the multi-group cross section. Used as a label to identify
        tallies in OpenMC 'tallies.xml' file.

    Attributes
    ----------
    name : str, optional
        Name of the multi-group cross section
    rxn_type : str
        Reaction type (e.g., 'total', 'nu-fission', etc.)
    by_nuclide : bool
        If true, computes cross sections for each nuclide in domain
<<<<<<< HEAD
    domain : Material or Cell or Universe or Mesh
        Domain for spatial homogenization
    domain_type : {'material', 'cell', 'distribcell', 'universe', 'mesh'}
=======
    domain : Material or Cell or Universe
        Domain for spatial homogenization
    domain_type : {'material', 'cell', 'distribcell', 'universe'}
>>>>>>> 892e6419
        Domain type for spatial homogenization
    energy_groups : openmc.mgxs.EnergyGroups
        Energy group structure for energy condensation
    tally_trigger : openmc.Trigger
        An (optional) tally precision trigger given to each tally used to
        compute the cross section
    scores : list of str
        The scores in each tally used to compute the multi-group cross section
    filters : list of openmc.Filter
        The filters in each tally used to compute the multi-group cross section
    tally_keys : list of str
        The keys into the tallies dictionary for each tally used to compute
        the multi-group cross section
    estimator : {'tracklength', 'analog'}
        The tally estimator used to compute the multi-group cross section
    tallies : collections.OrderedDict
        OpenMC tallies needed to compute the multi-group cross section. The keys
<<<<<<< HEAD
        are strings listed in the :attr:`Velocity.tally_keys` property and
        values are instances of :class:`openmc.Tally`.
=======
        are strings listed in the :attr:`InverseVelocity.tally_keys` property
        and values are instances of :class:`openmc.Tally`.
>>>>>>> 892e6419
    rxn_rate_tally : openmc.Tally
        Derived tally for the reaction rate tally used in the numerator to
        compute the multi-group cross section. This attribute is None
        unless the multi-group cross section has been computed.
    xs_tally : openmc.Tally
        Derived tally for the multi-group cross section. This attribute
        is None unless the multi-group cross section has been computed.
    num_subdomains : int
        The number of subdomains is unity for 'material', 'cell' and 'universe'
        domain types. This is equal to the number of cell instances
        for 'distribcell' domain types (it is equal to unity prior to loading
        tally data from a statepoint file).
    num_nuclides : int
        The number of nuclides for which the multi-group cross section is
        being tracked. This is unity if the by_nuclide attribute is False.
    nuclides : Iterable of str or 'sum'
        The optional user-specified nuclides for which to compute cross
        sections (e.g., 'U-238', 'O-16'). If by_nuclide is True but nuclides
        are not specified by the user, all nuclides in the spatial domain
        are included. This attribute is 'sum' if by_nuclide is false.
    sparse : bool
        Whether or not the MGXS' tallies use SciPy's LIL sparse matrix format
        for compressed data storage
    loaded_sp : bool
        Whether or not a statepoint file has been loaded with tally data
    derived : bool
        Whether or not the MGXS is merged from one or more other MGXS
    hdf5_key : str
        The key used to index multi-group cross sections in an HDF5 data store

    """

    def __init__(self, domain=None, domain_type=None,
                 groups=None, by_nuclide=False, name=''):
<<<<<<< HEAD
        super(Velocity, self).__init__(domain, domain_type,
                                              groups, by_nuclide, name)
        self._rxn_type = 'velocity'

    @property
    def scores(self):
        return ['inverse-velocity', 'flux']

    @property
    def rxn_rate_tally(self):
        if self._rxn_rate_tally is None:
            self._rxn_rate_tally = self.tallies['flux']
            self._rxn_rate_tally.sparse = self.sparse
        return self._rxn_rate_tally

    @property
    def xs_tally(self):

        if self._xs_tally is None:
            inverse_velocity = self.tallies['inverse-velocity']

            # Compute the velocity
            self._xs_tally = self.rxn_rate_tally / inverse_velocity
            super(Velocity, self)._compute_xs()

        return self._xs_tally

    def get_units(self, xs_type='macro'):
        """Returns the units of Velocity.

        This method returns the units of a Velocity based on a desired xs_type.
=======
        super(InverseVelocity, self).__init__(domain, domain_type,
                                              groups, by_nuclide, name)
        self._rxn_type = 'inverse-velocity'

    def get_units(self, xs_type='macro'):
        """Returns the units of InverseVelocity.

        This method returns the units of an InverseVelocity based on a desired
        xs_type.
>>>>>>> 892e6419

        Parameters
        ----------
        xs_type: {'macro', 'micro'}
            Return the macro or micro cross section units.
            Defaults to 'macro'.

        Returns
        -------
        str
<<<<<<< HEAD
            A string representing the units of the Velocity.

        """

        # Construct a collection of the subdomains to report
        if not isinstance(subdomains, basestring):
            cv.check_iterable_type('subdomains', subdomains, Integral)
        elif self.domain_type == 'distribcell':
            subdomains = np.arange(self.num_subdomains, dtype=np.int)
        elif self.domain_type == 'mesh':
            xyz = map(lambda x: np.arange(1, x+1), self.domain.dimension)
            subdomains = list(itertools.product(*xyz))
        else:
            subdomains = [self.domain.id]

        if xs_type == 'macro':
            return 'cm/second'
        else:
            raise ValueError('Unable to return the units of Velocity for '
                             'xs_type other than "macro"')
=======
            A string representing the units of the InverseVelocity.

        """

        cv.check_value('xs_type', xs_type, ['macro', 'micro'])

        if xs_type == 'macro':
            return 'second/cm'
        else:
            raise ValueError('Unable to return the units of InverseVelocity for'
                             ' xs_type other than "macro"')
>>>>>>> 892e6419


class PromptNuFissionXS(MGXS):
    r"""A prompt fission neutron production multi-group cross section.

    This class can be used for both OpenMC input generation and tally data
    post-processing to compute spatially-homogenized and energy-integrated
    multi-group cross sections for multi-group neutronics calculations. At a
    minimum, one needs to set the :attr:`PromptNuFissionXS.energy_groups` and
    :attr:`PromptNuFissionXS.domain` properties. Tallies for the flux and
    appropriate reaction rates over the specified domain are generated
    automatically via the :attr:`PromptNuFissionXS.tallies` property, which can
    then be appended to a :class:`openmc.Tallies` instance.

    For post-processing, the :meth:`MGXS.load_from_statepoint` will pull in the
    necessary data to compute multi-group cross sections from a
    :class:`openmc.StatePoint` instance. The derived multi-group cross section
    can then be obtained from the :attr:`PromptNuFissionXS.xs_tally` property.

    For a spatial domain :math:`V` and energy group :math:`[E_g,E_{g-1}]`, the
    fission spectrum is calculated as:

    .. math::

       \frac{\int_{r \in V} dr \int_{4\pi} d\Omega \int_{E_g}^{E_{g-1}} dE \;
       \nu\sigma_f^p (r, E) \psi (r, E, \Omega)}{\int_{r \in V} dr \int_{4\pi}
       d\Omega \int_{E_g}^{E_{g-1}} dE \; \psi (r, E, \Omega)}.

    Parameters
    ----------
<<<<<<< HEAD
    domain : openmc.Material or openmc.Cell or openmc.Universe or openmc.Mesh
        The domain for spatial homogenization
    domain_type : {'material', 'cell', 'distribcell', 'universe', 'mesh'}
=======
    domain : openmc.Material or openmc.Cell or openmc.Universe
        The domain for spatial homogenization
    domain_type : {'material', 'cell', 'distribcell', 'universe'}
>>>>>>> 892e6419
        The domain type for spatial homogenization
    groups : openmc.mgxs.EnergyGroups
        The energy group structure for energy condensation
    by_nuclide : bool
        If true, computes cross sections for each nuclide in domain
    name : str, optional
        Name of the multi-group cross section. Used as a label to identify
        tallies in OpenMC 'tallies.xml' file.

    Attributes
    ----------
    name : str, optional
        Name of the multi-group cross section
    rxn_type : str
        Reaction type (e.g., 'total', 'nu-fission', etc.)
    by_nuclide : bool
        If true, computes cross sections for each nuclide in domain
<<<<<<< HEAD
    domain : Material or Cell or Universe or Mesh
        Domain for spatial homogenization
    domain_type : {'material', 'cell', 'distribcell', 'universe', 'mesh'}
=======
    domain : Material or Cell or Universe
        Domain for spatial homogenization
    domain_type : {'material', 'cell', 'distribcell', 'universe'}
>>>>>>> 892e6419
        Domain type for spatial homogenization
    energy_groups : openmc.mgxs.EnergyGroups
        Energy group structure for energy condensation
    tally_trigger : openmc.Trigger
        An (optional) tally precision trigger given to each tally used to
        compute the cross section
    scores : list of str
        The scores in each tally used to compute the multi-group cross section
    filters : list of openmc.Filter
        The filters in each tally used to compute the multi-group cross section
    tally_keys : list of str
        The keys into the tallies dictionary for each tally used to compute
        the multi-group cross section
    estimator : {'tracklength', 'analog'}
        The tally estimator used to compute the multi-group cross section
    tallies : collections.OrderedDict
        OpenMC tallies needed to compute the multi-group cross section. The keys
        are strings listed in the :attr:`PromptNuFissionXS.tally_keys` property
        and values are instances of :class:`openmc.Tally`.
    rxn_rate_tally : openmc.Tally
        Derived tally for the reaction rate tally used in the numerator to
        compute the multi-group cross section. This attribute is None
        unless the multi-group cross section has been computed.
    xs_tally : openmc.Tally
        Derived tally for the multi-group cross section. This attribute
        is None unless the multi-group cross section has been computed.
    num_subdomains : int
        The number of subdomains is unity for 'material', 'cell' and 'universe'
<<<<<<< HEAD
        domain types. This is equal to the number of cell instances
=======
        domain types. When the  This is equal to the number of cell instances
>>>>>>> 892e6419
        for 'distribcell' domain types (it is equal to unity prior to loading
        tally data from a statepoint file).
    num_nuclides : int
        The number of nuclides for which the multi-group cross section is
        being tracked. This is unity if the by_nuclide attribute is False.
    nuclides : Iterable of str or 'sum'
        The optional user-specified nuclides for which to compute cross
        sections (e.g., 'U-238', 'O-16'). If by_nuclide is True but nuclides
        are not specified by the user, all nuclides in the spatial domain
        are included. This attribute is 'sum' if by_nuclide is false.
    sparse : bool
        Whether or not the MGXS' tallies use SciPy's LIL sparse matrix format
        for compressed data storage
    loaded_sp : bool
        Whether or not a statepoint file has been loaded with tally data
    derived : bool
        Whether or not the MGXS is merged from one or more other MGXS
    hdf5_key : str
        The key used to index multi-group cross sections in an HDF5 data store

    """

    def __init__(self, domain=None, domain_type=None,
                 groups=None, by_nuclide=False, name=''):
        super(PromptNuFissionXS, self).__init__(domain, domain_type, groups,
                                                by_nuclide, name)
        self._rxn_type = 'prompt-nu-fission'<|MERGE_RESOLUTION|>--- conflicted
+++ resolved
@@ -37,11 +37,7 @@
               'nu-fission matrix',
               'chi',
               'chi-prompt',
-<<<<<<< HEAD
-              'velocity',
-=======
               'inverse-velocity',
->>>>>>> 892e6419
               'prompt-nu-fission']
 
 
@@ -444,11 +440,7 @@
 
         Parameters
         ----------
-<<<<<<< HEAD
-        mgxs_type : {'total', 'transport', 'nu-transport', 'absorption', 'capture', 'fission', 'nu-fission', 'kappa-fission', 'scatter', 'nu-scatter', 'scatter matrix', 'nu-scatter matrix', 'multiplicity matrix', 'nu-fission matrix', 'chi', 'chi-prompt', 'velocity', 'prompt-nu-fission'}
-=======
         mgxs_type : {'total', 'transport', 'nu-transport', 'absorption', 'capture', 'fission', 'nu-fission', 'kappa-fission', 'scatter', 'nu-scatter', 'scatter matrix', 'nu-scatter matrix', 'multiplicity matrix', 'nu-fission matrix', 'chi', 'chi-prompt', 'inverse-velocity', 'prompt-nu-fission'}
->>>>>>> 892e6419
             The type of multi-group cross section object to return
         domain : openmc.Material or openmc.Cell or openmc.Universe or
             openmc.Mesh
@@ -506,13 +498,8 @@
             mgxs = Chi(domain, domain_type, energy_groups)
         elif mgxs_type == 'chi-prompt':
             mgxs = ChiPrompt(domain, domain_type, energy_groups)
-<<<<<<< HEAD
-        elif mgxs_type == 'velocity':
-            mgxs = Velocity(domain, domain_type, energy_groups)
-=======
         elif mgxs_type == 'inverse-velocity':
             mgxs = InverseVelocity(domain, domain_type, energy_groups)
->>>>>>> 892e6419
         elif mgxs_type == 'prompt-nu-fission':
             mgxs = PromptNuFissionXS(domain, domain_type, energy_groups)
 
@@ -4750,15 +4737,9 @@
 
     Parameters
     ----------
-<<<<<<< HEAD
     domain : openmc.Material or openmc.Cell or openmc.Universe or openmc.Mesh
         The domain for spatial homogenization
     domain_type : {'material', 'cell', 'distribcell', 'universe', 'mesh'}
-=======
-    domain : openmc.Material or openmc.Cell or openmc.Universe
-        The domain for spatial homogenization
-    domain_type : {'material', 'cell', 'distribcell', 'universe'}
->>>>>>> 892e6419
         The domain type for spatial homogenization
     groups : openmc.mgxs.EnergyGroups
         The energy group structure for energy condensation
@@ -4776,15 +4757,9 @@
         Reaction type (e.g., 'total', 'nu-fission', etc.)
     by_nuclide : bool
         If true, computes cross sections for each nuclide in domain
-<<<<<<< HEAD
     domain : Material or Cell or Universe or Mesh
         Domain for spatial homogenization
     domain_type : {'material', 'cell', 'distribcell', 'universe', 'mesh'}
-=======
-    domain : Material or Cell or Universe
-        Domain for spatial homogenization
-    domain_type : {'material', 'cell', 'distribcell', 'universe'}
->>>>>>> 892e6419
         Domain type for spatial homogenization
     energy_groups : openmc.mgxs.EnergyGroups
         Energy group structure for energy condensation
@@ -4804,172 +4779,6 @@
         OpenMC tallies needed to compute the multi-group cross section. The keys
         are strings listed in the :attr:`ChiPrompt.tally_keys` property and
         values are instances of :class:`openmc.Tally`.
-    rxn_rate_tally : openmc.Tally
-        Derived tally for the reaction rate tally used in the numerator to
-        compute the multi-group cross section. This attribute is None
-        unless the multi-group cross section has been computed.
-    xs_tally : openmc.Tally
-        Derived tally for the multi-group cross section. This attribute
-        is None unless the multi-group cross section has been computed.
-    num_subdomains : int
-        The number of subdomains is unity for 'material', 'cell' and 'universe'
-<<<<<<< HEAD
-        domain types. This is equal to the number of cell instances
-=======
-        domain types. When the  This is equal to the number of cell instances
->>>>>>> 892e6419
-        for 'distribcell' domain types (it is equal to unity prior to loading
-        tally data from a statepoint file).
-    num_nuclides : int
-        The number of nuclides for which the multi-group cross section is
-        being tracked. This is unity if the by_nuclide attribute is False.
-    nuclides : Iterable of str or 'sum'
-        The optional user-specified nuclides for which to compute cross
-        sections (e.g., 'U-238', 'O-16'). If by_nuclide is True but nuclides
-        are not specified by the user, all nuclides in the spatial domain
-        are included. This attribute is 'sum' if by_nuclide is false.
-    sparse : bool
-        Whether or not the MGXS' tallies use SciPy's LIL sparse matrix format
-        for compressed data storage
-    loaded_sp : bool
-        Whether or not a statepoint file has been loaded with tally data
-    derived : bool
-        Whether or not the MGXS is merged from one or more other MGXS
-    hdf5_key : str
-        The key used to index multi-group cross sections in an HDF5 data store
-
-    """
-
-    def __init__(self, domain=None, domain_type=None,
-                 groups=None, by_nuclide=False, name=''):
-        super(ChiPrompt, self).__init__(domain, domain_type, groups, by_nuclide, name)
-        self._rxn_type = 'chi-prompt'
-
-    @property
-    def scores(self):
-        return ['prompt-nu-fission', 'prompt-nu-fission']
-
-
-<<<<<<< HEAD
-class Velocity(MGXS):
-    r"""A velocity multi-group cross section.
-
-    This class can be used for both OpenMC input generation and tally data
-    post-processing to compute spatially-homogenized and energy-integrated
-    multi-group neutron velocities for multi-group neutronics calculations.
-    The units of velocity are centimeters per second. At a minimum, one needs to
-    set the :attr:`Velocity.energy_groups` and :attr:`Velocity.domain`
-    properties. Tallies for the flux and appropriate reaction rates over the
-    specified domain are generated automatically via the
-    :attr:`Velocity.tallies` property, which can then be appended to a
-    :class:`openmc.Tallies` instance.
-=======
-class InverseVelocity(MGXS):
-    r"""An inverse velocity multi-group cross section.
-
-    This class can be used for both OpenMC input generation and tally data
-    post-processing to compute spatially-homogenized and energy-integrated
-    multi-group neutron inverse velocities for multi-group neutronics
-    calculations. The units of inverse velocity are seconds per centimeter. At a
-    minimum, one needs to set the :attr:`InverseVelocity.energy_groups` and
-    :attr:`InverseVelocity.domain` properties. Tallies for the flux and
-    appropriate reaction rates over the specified domain are generated
-    automatically via the :attr:`InverseVelocity.tallies` property, which can
-    then be appended to a :class:`openmc.Tallies` instance.
->>>>>>> 892e6419
-
-    For post-processing, the :meth:`MGXS.load_from_statepoint` will pull in the
-    necessary data to compute multi-group cross sections from a
-    :class:`openmc.StatePoint` instance. The derived multi-group cross section
-<<<<<<< HEAD
-    can then be obtained from the :attr:`Velocity.xs_tally` property.
-
-    For a spatial domain :math:`V` and energy group :math:`[E_g,E_{g-1}]`, the
-    neutron velocities are calculated by tallying the flux-weighted inverse
-    velocity and the flux. The velocity is then the inverse of the flux-weighted
-    inverse velocity divided by the flux. This equates to dividing the
-    spatially-homogenized and energy-integrated flux by the inverse velocity:
-=======
-    can then be obtained from the :attr:`InverseVelocity.xs_tally` property.
-
-    For a spatial domain :math:`V` and energy group :math:`[E_g,E_{g-1}]`, the
-    neutron inverse velocities are calculated by tallying the flux-weighted
-    inverse velocity and the flux. The inverse velocity is then the
-    flux-weighted inverse velocity divided by the flux:
->>>>>>> 892e6419
-
-    .. math::
-
-       \frac{\int_{r \in V} dr \int_{4\pi} d\Omega \int_{E_g}^{E_{g-1}} dE \;
-<<<<<<< HEAD
-        \psi (r, E, \Omega)}{\int_{r \in V} dr \int_{4\pi}
-       d\Omega \int_{E_g}^{E_{g-1}} dE \; \frac{\psi (r, E, \Omega)}{v (r, E)}}.
-
-    Parameters
-    ----------
-    domain : openmc.Material or openmc.Cell or openmc.Universe or openmc.Mesh
-        The domain for spatial homogenization
-    domain_type : {'material', 'cell', 'distribcell', 'universe', 'mesh'}
-=======
-       \frac{\psi (r, E, \Omega)}{v (r, E)}}{\int_{r \in V} dr \int_{4\pi}
-       d\Omega \int_{E_g}^{E_{g-1}} dE \; \psi (r, E, \Omega)}
-
-    Parameters
-    ----------
-    domain : openmc.Material or openmc.Cell or openmc.Universe
-        The domain for spatial homogenization
-    domain_type : {'material', 'cell', 'distribcell', 'universe'}
->>>>>>> 892e6419
-        The domain type for spatial homogenization
-    groups : openmc.mgxs.EnergyGroups
-        The energy group structure for energy condensation
-    by_nuclide : bool
-        If true, computes cross sections for each nuclide in domain
-    name : str, optional
-        Name of the multi-group cross section. Used as a label to identify
-        tallies in OpenMC 'tallies.xml' file.
-
-    Attributes
-    ----------
-    name : str, optional
-        Name of the multi-group cross section
-    rxn_type : str
-        Reaction type (e.g., 'total', 'nu-fission', etc.)
-    by_nuclide : bool
-        If true, computes cross sections for each nuclide in domain
-<<<<<<< HEAD
-    domain : Material or Cell or Universe or Mesh
-        Domain for spatial homogenization
-    domain_type : {'material', 'cell', 'distribcell', 'universe', 'mesh'}
-=======
-    domain : Material or Cell or Universe
-        Domain for spatial homogenization
-    domain_type : {'material', 'cell', 'distribcell', 'universe'}
->>>>>>> 892e6419
-        Domain type for spatial homogenization
-    energy_groups : openmc.mgxs.EnergyGroups
-        Energy group structure for energy condensation
-    tally_trigger : openmc.Trigger
-        An (optional) tally precision trigger given to each tally used to
-        compute the cross section
-    scores : list of str
-        The scores in each tally used to compute the multi-group cross section
-    filters : list of openmc.Filter
-        The filters in each tally used to compute the multi-group cross section
-    tally_keys : list of str
-        The keys into the tallies dictionary for each tally used to compute
-        the multi-group cross section
-    estimator : {'tracklength', 'analog'}
-        The tally estimator used to compute the multi-group cross section
-    tallies : collections.OrderedDict
-        OpenMC tallies needed to compute the multi-group cross section. The keys
-<<<<<<< HEAD
-        are strings listed in the :attr:`Velocity.tally_keys` property and
-        values are instances of :class:`openmc.Tally`.
-=======
-        are strings listed in the :attr:`InverseVelocity.tally_keys` property
-        and values are instances of :class:`openmc.Tally`.
->>>>>>> 892e6419
     rxn_rate_tally : openmc.Tally
         Derived tally for the reaction rate tally used in the numerator to
         compute the multi-group cross section. This attribute is None
@@ -5004,39 +4813,121 @@
 
     def __init__(self, domain=None, domain_type=None,
                  groups=None, by_nuclide=False, name=''):
-<<<<<<< HEAD
-        super(Velocity, self).__init__(domain, domain_type,
-                                              groups, by_nuclide, name)
-        self._rxn_type = 'velocity'
+        super(ChiPrompt, self).__init__(domain, domain_type, groups, by_nuclide, name)
+        self._rxn_type = 'chi-prompt'
 
     @property
     def scores(self):
-        return ['inverse-velocity', 'flux']
-
-    @property
-    def rxn_rate_tally(self):
-        if self._rxn_rate_tally is None:
-            self._rxn_rate_tally = self.tallies['flux']
-            self._rxn_rate_tally.sparse = self.sparse
-        return self._rxn_rate_tally
-
-    @property
-    def xs_tally(self):
-
-        if self._xs_tally is None:
-            inverse_velocity = self.tallies['inverse-velocity']
-
-            # Compute the velocity
-            self._xs_tally = self.rxn_rate_tally / inverse_velocity
-            super(Velocity, self)._compute_xs()
-
-        return self._xs_tally
-
-    def get_units(self, xs_type='macro'):
-        """Returns the units of Velocity.
-
-        This method returns the units of a Velocity based on a desired xs_type.
-=======
+        return ['prompt-nu-fission', 'prompt-nu-fission']
+
+
+class InverseVelocity(MGXS):
+    r"""An inverse velocity multi-group cross section.
+
+    This class can be used for both OpenMC input generation and tally data
+    post-processing to compute spatially-homogenized and energy-integrated
+    multi-group neutron inverse velocities for multi-group neutronics
+    calculations. The units of inverse velocity are seconds per centimeter. At a
+    minimum, one needs to set the :attr:`InverseVelocity.energy_groups` and
+    :attr:`InverseVelocity.domain` properties. Tallies for the flux and
+    appropriate reaction rates over the specified domain are generated
+    automatically via the :attr:`InverseVelocity.tallies` property, which can
+    then be appended to a :class:`openmc.Tallies` instance.
+
+    For post-processing, the :meth:`MGXS.load_from_statepoint` will pull in the
+    necessary data to compute multi-group cross sections from a
+    :class:`openmc.StatePoint` instance. The derived multi-group cross section
+    can then be obtained from the :attr:`InverseVelocity.xs_tally` property.
+
+    For a spatial domain :math:`V` and energy group :math:`[E_g,E_{g-1}]`, the
+    neutron inverse velocities are calculated by tallying the flux-weighted
+    inverse velocity and the flux. The inverse velocity is then the
+    flux-weighted inverse velocity divided by the flux:
+
+    .. math::
+
+       \frac{\int_{r \in V} dr \int_{4\pi} d\Omega \int_{E_g}^{E_{g-1}} dE \;
+       \frac{\psi (r, E, \Omega)}{v (r, E)}}{\int_{r \in V} dr \int_{4\pi}
+       d\Omega \int_{E_g}^{E_{g-1}} dE \; \psi (r, E, \Omega)}
+
+    Parameters
+    ----------
+    domain : openmc.Material or openmc.Cell or openmc.Universe or openmc.Mesh
+        The domain for spatial homogenization
+    domain_type : {'material', 'cell', 'distribcell', 'universe', 'mesh'}
+        The domain type for spatial homogenization
+    groups : openmc.mgxs.EnergyGroups
+        The energy group structure for energy condensation
+    by_nuclide : bool
+        If true, computes cross sections for each nuclide in domain
+    name : str, optional
+        Name of the multi-group cross section. Used as a label to identify
+        tallies in OpenMC 'tallies.xml' file.
+
+    Attributes
+    ----------
+    name : str, optional
+        Name of the multi-group cross section
+    rxn_type : str
+        Reaction type (e.g., 'total', 'nu-fission', etc.)
+    by_nuclide : bool
+        If true, computes cross sections for each nuclide in domain
+    domain : Material or Cell or Universe or Mesh
+        Domain for spatial homogenization
+    domain_type : {'material', 'cell', 'distribcell', 'universe', 'mesh'}
+        Domain type for spatial homogenization
+    energy_groups : openmc.mgxs.EnergyGroups
+        Energy group structure for energy condensation
+    tally_trigger : openmc.Trigger
+        An (optional) tally precision trigger given to each tally used to
+        compute the cross section
+    scores : list of str
+        The scores in each tally used to compute the multi-group cross section
+    filters : list of openmc.Filter
+        The filters in each tally used to compute the multi-group cross section
+    tally_keys : list of str
+        The keys into the tallies dictionary for each tally used to compute
+        the multi-group cross section
+    estimator : {'tracklength', 'analog'}
+        The tally estimator used to compute the multi-group cross section
+    tallies : collections.OrderedDict
+        OpenMC tallies needed to compute the multi-group cross section. The keys
+        are strings listed in the :attr:`InverseVelocity.tally_keys` property
+        and values are instances of :class:`openmc.Tally`.
+    rxn_rate_tally : openmc.Tally
+        Derived tally for the reaction rate tally used in the numerator to
+        compute the multi-group cross section. This attribute is None
+        unless the multi-group cross section has been computed.
+    xs_tally : openmc.Tally
+        Derived tally for the multi-group cross section. This attribute
+        is None unless the multi-group cross section has been computed.
+    num_subdomains : int
+        The number of subdomains is unity for 'material', 'cell' and 'universe'
+        domain types. This is equal to the number of cell instances
+        for 'distribcell' domain types (it is equal to unity prior to loading
+        tally data from a statepoint file).
+    num_nuclides : int
+        The number of nuclides for which the multi-group cross section is
+        being tracked. This is unity if the by_nuclide attribute is False.
+    nuclides : Iterable of str or 'sum'
+        The optional user-specified nuclides for which to compute cross
+        sections (e.g., 'U-238', 'O-16'). If by_nuclide is True but nuclides
+        are not specified by the user, all nuclides in the spatial domain
+        are included. This attribute is 'sum' if by_nuclide is false.
+    sparse : bool
+        Whether or not the MGXS' tallies use SciPy's LIL sparse matrix format
+        for compressed data storage
+    loaded_sp : bool
+        Whether or not a statepoint file has been loaded with tally data
+    derived : bool
+        Whether or not the MGXS is merged from one or more other MGXS
+    hdf5_key : str
+        The key used to index multi-group cross sections in an HDF5 data store
+
+    """
+
+    def __init__(self, domain=None, domain_type=None,
+                 groups=None, by_nuclide=False, name=''):
         super(InverseVelocity, self).__init__(domain, domain_type,
                                               groups, by_nuclide, name)
         self._rxn_type = 'inverse-velocity'
@@ -5046,7 +4937,6 @@
 
         This method returns the units of an InverseVelocity based on a desired
         xs_type.
->>>>>>> 892e6419
 
         Parameters
         ----------
@@ -5057,8 +4947,7 @@
         Returns
         -------
         str
-<<<<<<< HEAD
-            A string representing the units of the Velocity.
+            A string representing the units of the InverseVelocity.
 
         """
 
@@ -5074,23 +4963,10 @@
             subdomains = [self.domain.id]
 
         if xs_type == 'macro':
-            return 'cm/second'
-        else:
-            raise ValueError('Unable to return the units of Velocity for '
-                             'xs_type other than "macro"')
-=======
-            A string representing the units of the InverseVelocity.
-
-        """
-
-        cv.check_value('xs_type', xs_type, ['macro', 'micro'])
-
-        if xs_type == 'macro':
             return 'second/cm'
         else:
             raise ValueError('Unable to return the units of InverseVelocity for'
                              ' xs_type other than "macro"')
->>>>>>> 892e6419
 
 
 class PromptNuFissionXS(MGXS):
@@ -5121,15 +4997,9 @@
 
     Parameters
     ----------
-<<<<<<< HEAD
     domain : openmc.Material or openmc.Cell or openmc.Universe or openmc.Mesh
         The domain for spatial homogenization
     domain_type : {'material', 'cell', 'distribcell', 'universe', 'mesh'}
-=======
-    domain : openmc.Material or openmc.Cell or openmc.Universe
-        The domain for spatial homogenization
-    domain_type : {'material', 'cell', 'distribcell', 'universe'}
->>>>>>> 892e6419
         The domain type for spatial homogenization
     groups : openmc.mgxs.EnergyGroups
         The energy group structure for energy condensation
@@ -5147,15 +5017,9 @@
         Reaction type (e.g., 'total', 'nu-fission', etc.)
     by_nuclide : bool
         If true, computes cross sections for each nuclide in domain
-<<<<<<< HEAD
     domain : Material or Cell or Universe or Mesh
         Domain for spatial homogenization
     domain_type : {'material', 'cell', 'distribcell', 'universe', 'mesh'}
-=======
-    domain : Material or Cell or Universe
-        Domain for spatial homogenization
-    domain_type : {'material', 'cell', 'distribcell', 'universe'}
->>>>>>> 892e6419
         Domain type for spatial homogenization
     energy_groups : openmc.mgxs.EnergyGroups
         Energy group structure for energy condensation
@@ -5184,11 +5048,7 @@
         is None unless the multi-group cross section has been computed.
     num_subdomains : int
         The number of subdomains is unity for 'material', 'cell' and 'universe'
-<<<<<<< HEAD
         domain types. This is equal to the number of cell instances
-=======
-        domain types. When the  This is equal to the number of cell instances
->>>>>>> 892e6419
         for 'distribcell' domain types (it is equal to unity prior to loading
         tally data from a statepoint file).
     num_nuclides : int
