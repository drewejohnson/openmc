from collections import Iterable
from numbers import Real, Integral
from xml.etree import ElementTree as ET
import sys

import numpy as np

import openmc.checkvalue as cv
import openmc


if sys.version_info[0] >= 3:
    basestring = str

# "Static" variable for auto-generated and Mesh IDs
AUTO_MESH_ID = 10000


def reset_auto_mesh_id():
    """Reset counter for auto-generated mesh IDs."""
    global AUTO_MESH_ID
    AUTO_MESH_ID = 10000


class Mesh(object):
    """A structured Cartesian mesh in one, two, or three dimensions

    Parameters
    ----------
    mesh_id : int
        Unique identifier for the mesh
    name : str
        Name of the mesh

    Attributes
    ----------
    id : int
        Unique identifier for the mesh
    name : str
        Name of the mesh
    type : str
        Type of the mesh
    dimension : Iterable of int
        The number of mesh cells in each direction.
    lower_left : Iterable of float
        The lower-left corner of the structured mesh. If only two coordinate are
        given, it is assumed that the mesh is an x-y mesh.
    upper_right : Iterable of float
        The upper-right corner of the structrued mesh. If only two coordinate
        are given, it is assumed that the mesh is an x-y mesh.
    width : Iterable of float
        The width of mesh cells in each direction.

    """

    def __init__(self, mesh_id=None, name=''):
        # Initialize Mesh class attributes
        self.id = mesh_id
        self.name = name
        self._type = 'regular'
        self._dimension = None
        self._lower_left = None
        self._upper_right = None
        self._width = None

    def __eq__(self, mesh2):
        # Check type
        if self._type != mesh2.type:
            return False

        # Check dimension
        elif self._dimension != mesh2.dimension:
            return False

        # Check width
        elif self._width != mesh2.width:
            return False

        # Check lower left / upper right
        elif self._lower_left != mesh2.lower_left and \
             self._upper_right != mesh2.upper_right:
            return False

        else:
            return True

    @property
    def id(self):
        return self._id

    @property
    def name(self):
        return self._name

    @property
    def type(self):
        return self._type

    @property
    def dimension(self):
        return self._dimension

    @property
    def lower_left(self):
        return self._lower_left

    @property
    def upper_right(self):
        return self._upper_right

    @property
    def width(self):
        return self._width

    @property
    def num_mesh_cells(self):
        return np.prod(self._dimension)

    @id.setter
    def id(self, mesh_id):
        if mesh_id is None:
            global AUTO_MESH_ID
            self._id = AUTO_MESH_ID
            AUTO_MESH_ID += 1
        else:
            cv.check_type('mesh ID', mesh_id, Integral)
            cv.check_greater_than('mesh ID', mesh_id, 0, equality=True)
            self._id = mesh_id

    @name.setter
    def name(self, name):
        if name is not None:
            cv.check_type('name for mesh ID="{0}"'.format(self._id),
                          name, basestring)
            self._name = name
        else:
            self._name = ''

    @type.setter
    def type(self, meshtype):
        cv.check_type('type for mesh ID="{0}"'.format(self._id),
                      meshtype, basestring)
        cv.check_value('type for mesh ID="{0}"'.format(self._id),
                       meshtype, ['regular'])
        self._type = meshtype

    @dimension.setter
    def dimension(self, dimension):
        cv.check_type('mesh dimension', dimension, Iterable, Integral)
        cv.check_length('mesh dimension', dimension, 1, 3)
        self._dimension = dimension

    @lower_left.setter
    def lower_left(self, lower_left):
        cv.check_type('mesh lower_left', lower_left, Iterable, Real)
        cv.check_length('mesh lower_left', lower_left, 1, 3)
        self._lower_left = lower_left

    @upper_right.setter
    def upper_right(self, upper_right):
        cv.check_type('mesh upper_right', upper_right, Iterable, Real)
        cv.check_length('mesh upper_right', upper_right, 1, 3)
        self._upper_right = upper_right

    @width.setter
    def width(self, width):
        cv.check_type('mesh width', width, Iterable, Real)
        cv.check_length('mesh width', width, 1, 3)
        self._width = width

    def __hash__(self):
        return hash(repr(self))

    def __repr__(self):
        string = 'Mesh\n'
        string += '{0: <16}{1}{2}\n'.format('\tID', '=\t', self._id)
        string += '{0: <16}{1}{2}\n'.format('\tName', '=\t', self._name)
        string += '{0: <16}{1}{2}\n'.format('\tType', '=\t', self._type)
        string += '{0: <16}{1}{2}\n'.format('\tBasis', '=\t', self._dimension)
        string += '{0: <16}{1}{2}\n'.format('\tWidth', '=\t', self._lower_left)
        string += '{0: <16}{1}{2}\n'.format('\tOrigin', '=\t', self._upper_right)
        string += '{0: <16}{1}{2}\n'.format('\tPixels', '=\t', self._width)
        return string

    def cell_generator(self):
        """Generator function to traverse through every [i,j,k] index
        of the mesh.

        For example the following code:

        .. code-block:: python

            for mesh_index in mymesh.cell_generator():
                print mesh_index

        will produce the following output for a 3-D 2x2x2 mesh in mymesh::

            [1, 1, 1]
            [1, 1, 2]
            [1, 2, 1]
            [1, 2, 2]
            ...


        """

        if len(self.dimension) == 1:
            for x in range(self.dimension[0]):
                    yield [x + 1, 1, 1]
        elif len(self.dimension) == 2:
            for x in range(self.dimension[0]):
                for y in range(self.dimension[1]):
                    yield [x + 1, y + 1, 1]
        else:
            for x in range(self.dimension[0]):
                for y in range(self.dimension[1]):
                    for z in range(self.dimension[2]):
                        yield [x + 1, y + 1, z + 1]

    def get_mesh_xml(self):
        """Return XML representation of the mesh

        Returns
        -------
        element : xml.etree.ElementTree.Element
            XML element containing mesh data

        """

        element = ET.Element("mesh")
        element.set("id", str(self._id))
        element.set("type", self._type)

        subelement = ET.SubElement(element, "dimension")
        subelement.text = ' '.join(map(str, self._dimension))

        subelement = ET.SubElement(element, "lower_left")
        subelement.text = ' '.join(map(str, self._lower_left))

        if self._upper_right is not None:
            subelement = ET.SubElement(element, "upper_right")
            subelement.text = ' '.join(map(str, self._upper_right))

        if self._width is not None:
            subelement = ET.SubElement(element, "width")
            subelement.text = ' '.join(map(str, self._width))

        return element

    def build_cells(self, bc=['reflective'] * 6):
        """Generates a lattice of universes with the same dimensionality
        as the mesh object.  The individual cells/universes produced
        will not have material definitions applied and so downstream code
        will have to apply that information.

        Parameters
        ----------
        bc : iterable of {'reflective', 'periodic', 'transmission', or 'vacuum'}
            Boundary conditions for each of the four faces of a rectangle
            (if aplying to a 2D mesh) or six faces of a parallelepiped
            (if applying to a 3D mesh) provided in the following order:
            [x min, x max, y min, y max, z min, z max].  2-D cells do not
            contain the z min and z max entries.

        Returns
        -------
        root_cell : openmc.Cell
            The cell containing the lattice representing the mesh geometry;
            this cell is a single parallelepiped with boundaries matching
            the outermost mesh boundary with the boundary conditions from bc
            applied.
        cells : iterable of openmc.Cell
            The list of cells within each lattice position mimicking the mesh
            geometry.

        """

        cv.check_length('bc', bc, length_min=4, length_max=6)
        for entry in bc:
            cv.check_value('bc', entry, ['transmission', 'vacuum',
                                         'reflective', 'periodic'])

        # Build the cell which will contain the lattice
        xplanes = [openmc.XPlane(x0=self.lower_left[0],
                                 boundary_type=bc[0]),
                   openmc.XPlane(x0=self.upper_right[0],
                                 boundary_type=bc[1])]
<<<<<<< HEAD
        yplanes = [openmc.YPlane(y0=self.lower_left[1],
                                 boundary_type=bc[2]),
                   openmc.YPlane(y0=self.upper_right[1],
                                 boundary_type=bc[3])]
        if twod:
            # Would prefer to have the z ranges be the max supported float, but
            # these values are apparently different between python and Fortran.
            # Choosing a safe and sane default.
            # Values of +/-1000 are used here as there seems to be an
            # inconsistency between what numpy uses as the max float and what
            # Fortran expects for a real(8), so this avoids code complication
            # and achieves the same goal.
            zplanes = [openmc.ZPlane(z0=-1000.,
=======
        if len(self.dimension) == 1:
            yplanes = [openmc.YPlane(y0=np.finfo(np.float).min,
                                     boundary_type='reflective'),
                       openmc.YPlane(y0=np.finfo(np.float).max,
                                     boundary_type='reflective')]
        else:
            yplanes = [openmc.YPlane(y0=self.lower_left[1],
                                     boundary_type=bc[2]),
                       openmc.YPlane(y0=self.upper_right[1],
                                     boundary_type=bc[3])]

        if len(self.dimension) <= 2:
            zplanes = [openmc.ZPlane(z0=np.finfo(np.float).min,
>>>>>>> fe9c97c0
                                     boundary_type='reflective'),
                       openmc.ZPlane(z0=1000.,
                                     boundary_type='reflective')]
        else:
            zplanes = [openmc.ZPlane(z0=self.lower_left[2],
                                     boundary_type=bc[4]),
                       openmc.ZPlane(z0=self.upper_right[2],
                                     boundary_type=bc[5])]
        root_cell = openmc.Cell()
        root_cell.region = ((+xplanes[0] & -xplanes[1]) &
                            (+yplanes[0] & -yplanes[1]) &
                            (+zplanes[0] & -zplanes[1]))

        # Build the universes which will be used for each of the [i,j,k]
        # locations within the mesh.
        # We will also have to build cells to assign to these universes
        universes = np.ndarray(self.dimension[::-1], dtype=np.object)
        cells = []
        for [i, j, k] in self.cell_generator():
            if len(self.dimension) == 1:
                universes[i - 1] = openmc.Universe()
                cells.append(openmc.Cell())
                universes[i - 1].add_cells([cells[-1]])
            elif len(self.dimension) == 2:
                universes[j - 1, i - 1] = openmc.Universe()
                cells.append(openmc.Cell())
                universes[j - 1, i - 1].add_cells([cells[-1]])
            else:
                universes[k - 1, j - 1, i - 1] = openmc.Universe()
                cells.append(openmc.Cell())
                universes[k - 1, j - 1, i - 1].add_cells([cells[-1]])

        lattice = openmc.RectLattice()
        lattice.lower_left = self.lower_left

        if self.width is not None:
            lattice.pitch = self.width
        else:
            dx = ((self.upper_right[0] - self.lower_left[0]) /
                  self.dimension[0])

            if len(self.dimension) == 1:
                lattice.pitch = [dx]
            elif len(self.dimension) == 2:
                dy = ((self.upper_right[1] - self.lower_left[1]) /
                      self.dimension[1])
                lattice.pitch = [dx, dy]
            else:
                dy = ((self.upper_right[1] - self.lower_left[1]) /
                      self.dimension[1])
                dz = ((self.upper_right[2] - self.lower_left[2]) /
                      self.dimension[2])
                lattice.pitch = [dx, dy, dz]
        lattice.universes = universes

        # Fill Cell with the Lattice
        root_cell.fill = lattice

        return root_cell, cells<|MERGE_RESOLUTION|>--- conflicted
+++ resolved
@@ -285,12 +285,18 @@
                                  boundary_type=bc[0]),
                    openmc.XPlane(x0=self.upper_right[0],
                                  boundary_type=bc[1])]
-<<<<<<< HEAD
-        yplanes = [openmc.YPlane(y0=self.lower_left[1],
-                                 boundary_type=bc[2]),
-                   openmc.YPlane(y0=self.upper_right[1],
-                                 boundary_type=bc[3])]
-        if twod:
+        if len(self.dimension) == 1:
+            yplanes = [openmc.YPlane(y0=np.finfo(np.float).min,
+                                     boundary_type='reflective'),
+                       openmc.YPlane(y0=np.finfo(np.float).max,
+                                     boundary_type='reflective')]
+        else:
+            yplanes = [openmc.YPlane(y0=self.lower_left[1],
+                                     boundary_type=bc[2]),
+                       openmc.YPlane(y0=self.upper_right[1],
+                                     boundary_type=bc[3])]
+
+        if len(self.dimension) <= 2:
             # Would prefer to have the z ranges be the max supported float, but
             # these values are apparently different between python and Fortran.
             # Choosing a safe and sane default.
@@ -299,21 +305,6 @@
             # Fortran expects for a real(8), so this avoids code complication
             # and achieves the same goal.
             zplanes = [openmc.ZPlane(z0=-1000.,
-=======
-        if len(self.dimension) == 1:
-            yplanes = [openmc.YPlane(y0=np.finfo(np.float).min,
-                                     boundary_type='reflective'),
-                       openmc.YPlane(y0=np.finfo(np.float).max,
-                                     boundary_type='reflective')]
-        else:
-            yplanes = [openmc.YPlane(y0=self.lower_left[1],
-                                     boundary_type=bc[2]),
-                       openmc.YPlane(y0=self.upper_right[1],
-                                     boundary_type=bc[3])]
-
-        if len(self.dimension) <= 2:
-            zplanes = [openmc.ZPlane(z0=np.finfo(np.float).min,
->>>>>>> fe9c97c0
                                      boundary_type='reflective'),
                        openmc.ZPlane(z0=1000.,
                                      boundary_type='reflective')]
