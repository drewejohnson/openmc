from __future__ import division

from collections import Iterable, MutableSequence, defaultdict
import copy
from functools import partial
import os
import pickle
import itertools
from numbers import Integral, Real
import sys
import warnings
from xml.etree import ElementTree as ET

import numpy as np

from openmc import Mesh, Filter, Trigger, Nuclide
from openmc.arithmetic import *
from openmc.filter import _FILTER_TYPES
import openmc.checkvalue as cv
from openmc.clean_xml import *

if sys.version_info[0] >= 3:
    basestring = str


# "Static" variable for auto-generated Tally IDs
AUTO_TALLY_ID = 10000

# The tally arithmetic product types. The tensor product performs the full
# cross product of the data in two tallies with respect to a specified axis
# (filters, nuclides, or scores). The entrywise product performs the arithmetic
# operation entrywise across the entries in two tallies with respect to a
# specified axis.
_PRODUCT_TYPES = ['tensor', 'entrywise']

# The following indicate acceptable types when setting Tally.scores,
# Tally.nuclides, and Tally.filters
_SCORE_CLASSES = (basestring, CrossScore, AggregateScore)
_NUCLIDE_CLASSES = (basestring, Nuclide, CrossNuclide, AggregateNuclide)
_FILTER_CLASSES = (Filter, CrossFilter, AggregateFilter)


def reset_auto_tally_id():
    global AUTO_TALLY_ID
    AUTO_TALLY_ID = 10000


class Tally(object):
    """A tally defined by a set of scores that are accumulated for a list of
    nuclides given a set of filters.

    Parameters
    ----------
    tally_id : Integral, optional
        Unique identifier for the tally. If none is specified, an identifier
        will automatically be assigned
    name : str, optional
        Name of the tally. If not specified, the name is the empty string.

    Attributes
    ----------
    id : Integral
        Unique identifier for the tally
    name : str
        Name of the tally
    filters : list of openmc.filter.Filter
        List of specified filters for the tally
    nuclides : list of openmc.nuclide.Nuclide
        List of nuclides to score results for
    scores : list of str
        List of defined scores, e.g. 'flux', 'fission', etc.
    estimator : {'analog', 'tracklength', 'collision'}
        Type of estimator for the tally
    triggers : list of openmc.trigger.Trigger
        List of tally triggers
    num_scores : Integral
        Total number of scores, accounting for the fact that a single
        user-specified score, e.g. scatter-P3 or flux-Y2,2, might have multiple
        bins
    num_filter_bins : Integral
        Total number of filter bins accounting for all filters
    num_bins : Integral
        Total number of bins for the tally
    shape : 3-tuple of Integral
        The shape of the tally data array ordered as the number of filter bins,
        nuclide bins and score bins
    num_realizations : Integral
        Total number of realizations
    with_summary : bool
        Whether or not a Summary has been linked
    sum : ndarray
        An array containing the sum of each independent realization for each bin
    sum_sq : ndarray
        An array containing the sum of each independent realization squared for
        each bin
    mean : ndarray
        An array containing the sample mean for each bin
    std_dev : ndarray
        An array containing the sample standard deviation for each bin
    derived : bool
        Whether or not the tally is derived from one or more other tallies
    sparse : bool
        Whether or not the tally uses SciPy's LIL sparse matrix format for
        compressed data storage

    """

    def __init__(self, tally_id=None, name=''):
        # Initialize Tally class attributes
        self.id = tally_id
        self.name = name
        self._filters = cv.CheckedList(_FILTER_CLASSES, 'tally filters')
        self._nuclides = cv.CheckedList(_NUCLIDE_CLASSES, 'tally nuclides')
        self._scores = cv.CheckedList(_SCORE_CLASSES, 'tally scores')
        self._estimator = None
        self._triggers = cv.CheckedList(Trigger, 'tally triggers')

        self._num_realizations = 0
        self._with_summary = False

        self._sum = None
        self._sum_sq = None
        self._mean = None
        self._std_dev = None
        self._with_batch_statistics = False
        self._derived = False
        self._sparse = False

        self._sp_filename = None
        self._results_read = False

    def __deepcopy__(self, memo):
        existing = memo.get(id(self))

        # If this is the first time we have tried to copy this object, create a copy
        if existing is None:
            clone = type(self).__new__(type(self))
            clone.id = self.id
            clone.name = self.name
            clone.estimator = self.estimator
            clone.num_realizations = self.num_realizations
            clone._sum = copy.deepcopy(self._sum, memo)
            clone._sum_sq = copy.deepcopy(self._sum_sq, memo)
            clone._mean = copy.deepcopy(self._mean, memo)
            clone._std_dev = copy.deepcopy(self._std_dev, memo)
            clone._with_summary = self.with_summary
            clone._with_batch_statistics = self.with_batch_statistics
            clone._derived = self.derived
            clone._sparse = self.sparse
            clone._sp_filename = self._sp_filename
            clone._results_read = self._results_read

            clone._filters = []
            for self_filter in self.filters:
                clone.filters.append(copy.deepcopy(self_filter, memo))

            clone._nuclides = []
            for nuclide in self.nuclides:
                clone.nuclides.append(copy.deepcopy(nuclide, memo))

            clone._scores = []
            for score in self.scores:
                clone.scores.append(score)

            clone._triggers = []
            for trigger in self.triggers:
                clone.triggers.append(trigger)

            memo[id(self)] = clone

            return clone

        # If this object has been copied before, return the first copy made
        else:
            return existing

    def __eq__(self, other):
        if not isinstance(other, Tally):
            return False

        # Check all filters
        if len(self.filters) != len(other.filters):
            return False

        for self_filter in self.filters:
            if self_filter not in other.filters:
                return False

        # Check all nuclides
        if len(self.nuclides) != len(other.nuclides):
            return False

        for nuclide in self.nuclides:
            if nuclide not in other.nuclides:
                return False

        # Check all scores
        if len(self.scores) != len(other.scores):
            return False

        for score in self.scores:
            if score not in other.scores:
                return False

        if self.estimator != other.estimator:
            return False

        return True

    def __ne__(self, other):
        return not self == other

    def __hash__(self):
        return hash(repr(self))

    def __repr__(self):
        string = 'Tally\n'
        string += '{0: <16}{1}{2}\n'.format('\tID', '=\t', self.id)
        string += '{0: <16}{1}{2}\n'.format('\tName', '=\t', self.name)

        string += '{0: <16}{1}\n'.format('\tFilters', '=\t')

        for self_filter in self.filters:
            string += '{0: <16}\t\t{1}\t{2}\n'.format('', self_filter.type,
                                                          self_filter.bins)

        string += '{0: <16}{1}'.format('\tNuclides', '=\t')

        for nuclide in self.nuclides:
            if isinstance(nuclide, Nuclide):
                string += '{0} '.format(nuclide.name)
            else:
                string += '{0} '.format(nuclide)

        string += '\n'

        string += '{0: <16}{1}{2}\n'.format('\tScores', '=\t', self.scores)
        string += '{0: <16}{1}{2}\n'.format('\tEstimator', '=\t', self.estimator)

        return string

    @property
    def id(self):
        return self._id

    @property
    def name(self):
        return self._name

    @property
    def filters(self):
        return self._filters

    @property
    def nuclides(self):
        return self._nuclides

    @property
    def num_nuclides(self):
        return len(self._nuclides)

    @property
    def scores(self):
        return self._scores

    @property
    def num_scores(self):
        return len(self._scores)

    @property
    def num_filters(self):
        return len(self.filters)

    @property
    def num_filter_bins(self):
        num_bins = 1

        for self_filter in self.filters:
            num_bins *= self_filter.num_bins

        return num_bins

    @property
    def num_bins(self):
        num_bins = self.num_filter_bins
        num_bins *= self.num_nuclides
        num_bins *= self.num_scores
        return num_bins

    @property
    def shape(self):
        return (self.num_filter_bins, self.num_nuclides, self.num_scores)

    @property
    def estimator(self):
        return self._estimator

    @property
    def triggers(self):
        return self._triggers

    @property
    def num_realizations(self):
        return self._num_realizations

    @property
    def with_summary(self):
        return self._with_summary

    @property
    def sum(self):
        if not self._sp_filename or self.derived:
            return None

        if not self._results_read:
            import h5py

            # Open the HDF5 statepoint file
            f = h5py.File(self._sp_filename, 'r')

            # Extract Tally data from the file
            data = f['tallies/tally {0}/results'.format(
                self.id)].value
            sum = data['sum']
            sum_sq = data['sum_sq']

            # Reshape the results arrays
            sum = np.reshape(sum, self.shape)
            sum_sq = np.reshape(sum_sq, self.shape)

            # Set the data for this Tally
            self._sum = sum
            self._sum_sq = sum_sq

            # Convert NumPy arrays to SciPy sparse LIL matrices
            if self.sparse:
                import scipy.sparse as sps

                self._sum = \
                    sps.lil_matrix(self._sum.flatten(), self._sum.shape)
                self._sum_sq = \
                    sps.lil_matrix(self._sum_sq.flatten(), self._sum_sq.shape)

            # Indicate that Tally results have been read
            self._results_read = True

            # Close the HDF5 statepoint file
            f.close()

        if self.sparse:
            return np.reshape(self._sum.toarray(), self.shape)
        else:
            return self._sum

    @property
    def sum_sq(self):
        if not self._sp_filename:
            return None

        if not self._results_read:
            # Force reading of sum and sum_sq
            self.sum

        if self.sparse:
            return np.reshape(self._sum_sq.toarray(), self.shape)
        else:
            return self._sum_sq

    @property
    def mean(self):
        if self._mean is None:
            if not self._sp_filename:
                return None

            self._mean = self.sum / self.num_realizations

            # Convert NumPy array to SciPy sparse LIL matrix
            if self.sparse:
                import scipy.sparse as sps

                self._mean = \
                    sps.lil_matrix(self._mean.flatten(), self._mean.shape)

        if self.sparse:
            return np.reshape(self._mean.toarray(), self.shape)
        else:
            return self._mean

    @property
    def std_dev(self):
        if self._std_dev is None:
            if not self._sp_filename:
                return None

            n = self.num_realizations
            nonzero = np.abs(self.mean) > 0
            self._std_dev = np.zeros_like(self.mean)
            self._std_dev[nonzero] = np.sqrt((self.sum_sq[nonzero]/n -
                                              self.mean[nonzero]**2)/(n - 1))

            # Convert NumPy array to SciPy sparse LIL matrix
            if self.sparse:
                import scipy.sparse as sps

                self._std_dev = \
                    sps.lil_matrix(self._std_dev.flatten(), self._std_dev.shape)

            self.with_batch_statistics = True

        if self.sparse:
            return np.reshape(self._std_dev.toarray(), self.shape)
        else:
            return self._std_dev

    @property
    def with_batch_statistics(self):
        return self._with_batch_statistics

    @property
    def derived(self):
        return self._derived

    @property
    def sparse(self):
        return self._sparse

    @estimator.setter
    def estimator(self, estimator):
        cv.check_value('estimator', estimator,
                    ['analog', 'tracklength', 'collision'])
        self._estimator = estimator

    @triggers.setter
    def triggers(self, triggers):
        cv.check_type('tally triggers', triggers, MutableSequence)
        self._triggers = cv.CheckedList(Trigger, 'tally triggers', triggers)

    def add_trigger(self, trigger):
        """Add a tally trigger to the tally

        .. deprecated:: 0.8
            Use the Tally.triggers property directly, i.e.,
            Tally.triggers.append(...)

        Parameters
        ----------
        trigger : openmc.trigger.Trigger
            Trigger to add

        """

        warnings.warn('Tally.add_trigger(...) has been deprecated and may be '
                      'removed in a future version. Tally triggers should be '
                      'defined using the triggers property directly.',
                      DeprecationWarning)
        self.triggers.append(trigger)

    @id.setter
    def id(self, tally_id):
        if tally_id is None:
            global AUTO_TALLY_ID
            self._id = AUTO_TALLY_ID
            AUTO_TALLY_ID += 1
        else:
            cv.check_type('tally ID', tally_id, Integral)
            cv.check_greater_than('tally ID', tally_id, 0, equality=True)
            self._id = tally_id

    @name.setter
    def name(self, name):
        if name is not None:
            cv.check_type('tally name', name, basestring)
            self._name = name
        else:
            self._name = ''

    @filters.setter
    def filters(self, filters):
        cv.check_type('tally filters', filters, MutableSequence)

        # If the filter is already in the Tally, raise an error
        for i, f in enumerate(filters[:-1]):
            if f in filters[i+1:]:
                msg = 'Unable to add a duplicate filter "{0}" to Tally ID="{1}" ' \
                      'since duplicate filters are not supported in the OpenMC ' \
                      'Python API'.format(f, self.id)
                raise ValueError(msg)

        self._filters = cv.CheckedList(_FILTER_CLASSES, 'tally filters', filters)

    @nuclides.setter
    def nuclides(self, nuclides):
        cv.check_type('tally nuclides', nuclides, MutableSequence)

        # If the nuclide is already in the Tally, raise an error
        for i, nuclide in enumerate(nuclides[:-1]):
            if nuclide in nuclides[i+1:]:
                msg = 'Unable to add a duplicate nuclide "{0}" to Tally ID="{1}" ' \
                      'since duplicate nuclides are not supported in the OpenMC ' \
                      'Python API'.format(nuclide, self.id)
                raise ValueError(msg)

        self._nuclides = cv.CheckedList(_NUCLIDE_CLASSES, 'tally nuclides',
                                        nuclides)

    @scores.setter
    def scores(self, scores):
        cv.check_type('tally scores', scores, MutableSequence)

        for i, score in enumerate(scores[:-1]):
            # If the score is already in the Tally, raise an error
            if score in scores[i+1:]:
                msg = 'Unable to add a duplicate score "{0}" to Tally ID="{1}" ' \
                      'since duplicate scores are not supported in the OpenMC ' \
                      'Python API'.format(score, self.id)
                raise ValueError(msg)

            # If score is a string, strip whitespace
            if isinstance(score, basestring):
                scores[i] = score.strip()

        self._scores = cv.CheckedList(_SCORE_CLASSES, 'tally scores', scores)

    def add_filter(self, new_filter):
        """Add a filter to the tally

        .. deprecated:: 0.8
            Use the Tally.filters property directly, i.e.,
            Tally.filters.append(...)

        Parameters
        ----------
        new_filter : Filter, CrossFilter or AggregateFilter
            A filter to specify a discretization of the tally across some
            dimension (e.g., 'energy', 'cell'). The filter should be a Filter
            object when a user is adding filters to a Tally for input file
            generation or when the Tally is created from a StatePoint. The
            filter may be a CrossFilter or AggregateFilter for derived tallies
            created by tally arithmetic.

        """

        warnings.warn('Tally.add_filter(...) has been deprecated and may be '
                      'removed in a future version. Tally filters should be '
                      'defined using the filters property directly.',
                      DeprecationWarning)
        self.filters.append(new_filter)

    def add_nuclide(self, nuclide):
        """Specify that scores for a particular nuclide should be accumulated

        .. deprecated:: 0.8
            Use the Tally.nuclides property directly, i.e.,
            Tally.nuclides.append(...)

        Parameters
        ----------
        nuclide : str, Nuclide, CrossNuclide or AggregateNuclide
            Nuclide to add to the tally. The nuclide should be a Nuclide object
            when a user is adding nuclides to a Tally for input file generation.
            The nuclide is a str when a Tally is created from a StatePoint file
            (e.g., 'H-1', 'U-235') unless a Summary has been linked with the
            StatePoint. The nuclide may be a CrossNuclide or AggregateNuclide
            for derived tallies created by tally arithmetic.

        """

        warnings.warn('Tally.add_nuclide(...) has been deprecated and may be '
                      'removed in a future version. Tally nuclides should be '
                      'defined using the nuclides property directly.',
                      DeprecationWarning)
        self.nuclides.append(nuclide)

    def add_score(self, score):
        """Specify a quantity to be scored

        .. deprecated:: 0.8
            Use the Tally.scores property directly, i.e.,
            Tally.scores.append(...)

        Parameters
        ----------
        score : str, CrossScore or AggregateScore
            A score to be accumulated (e.g., 'flux', 'nu-fission'). The score
            should be a str when a user is adding scores to a Tally for input
            file generation or when the Tally is created from a StatePoint. The
            score may be a CrossScore or AggregateScore for derived tallies
            created by tally arithmetic.

        """

        warnings.warn('Tally.add_score(...) has been deprecated and may be '
                      'removed in a future version. Tally scores should be '
                      'defined using the scores property directly.',
                      DeprecationWarning)
        self.scores.append(score)

    @num_realizations.setter
    def num_realizations(self, num_realizations):
        cv.check_type('number of realizations', num_realizations, Integral)
        cv.check_greater_than('number of realizations', num_realizations, 0, True)
        self._num_realizations = num_realizations

    @with_summary.setter
    def with_summary(self, with_summary):
        cv.check_type('with_summary', with_summary, bool)
        self._with_summary = with_summary

    @with_batch_statistics.setter
    def with_batch_statistics(self, with_batch_statistics):
        cv.check_type('with_batch_statistics', with_batch_statistics, bool)
        self._with_batch_statistics = with_batch_statistics

    @sum.setter
    def sum(self, sum):
        cv.check_type('sum', sum, Iterable)
        self._sum = sum

    @sum_sq.setter
    def sum_sq(self, sum_sq):
        cv.check_type('sum_sq', sum_sq, Iterable)
        self._sum_sq = sum_sq

    @sparse.setter
    def sparse(self, sparse):
        """Convert tally data from NumPy arrays to SciPy list of lists (LIL)
        sparse matrices, and vice versa.

        This property may be used to reduce the amount of data in memory during
        tally data processing. The tally data will be stored as SciPy LIL
        matrices internally within the Tally object. All tally data access
        properties and methods will return data as a dense NumPy array.

        """

        cv.check_type('sparse', sparse, bool)

        # Convert NumPy arrays to SciPy sparse LIL matrices
        if sparse and not self.sparse:
            import scipy.sparse as sps

            if self._sum is not None:
                self._sum = \
                    sps.lil_matrix(self._sum.flatten(), self._sum.shape)
            if self._sum_sq is not None:
                self._sum_sq = \
                    sps.lil_matrix(self._sum_sq.flatten(), self._sum_sq.shape)
            if self._mean is not None:
                self._mean = \
                    sps.lil_matrix(self._mean.flatten(), self._mean.shape)
            if self._std_dev is not None:
                self._std_dev = \
                    sps.lil_matrix(self._std_dev.flatten(), self._std_dev.shape)

            self._sparse = True

        # Convert SciPy sparse LIL matrices to NumPy arrays
        elif not sparse and self.sparse:
            if self._sum is not None:
                self._sum = np.reshape(self._sum.toarray(), self.shape)
            if self._sum_sq is not None:
                self._sum_sq = np.reshape(self._sum_sq.toarray(), self.shape)
            if self._mean is not None:
                self._mean = np.reshape(self._mean.toarray(), self.shape)
            if self._std_dev is not None:
                self._std_dev = np.reshape(self._std_dev.toarray(), self.shape)
            self._sparse = False

    def remove_score(self, score):
        """Remove a score from the tally

        Parameters
        ----------
        score : str
            Score to remove

        """

        if score not in self.scores:
            msg = 'Unable to remove score "{0}" from Tally ID="{1}" since ' \
                  'the Tally does not contain this score'.format(score, self.id)
            ValueError(msg)

        self._scores.remove(score)

    def remove_filter(self, old_filter):
        """Remove a filter from the tally

        Parameters
        ----------
        old_filter : openmc.filter.Filter
            Filter to remove

        """

        if old_filter not in self.filters:
            msg = 'Unable to remove filter "{0}" from Tally ID="{1}" since the ' \
                  'Tally does not contain this filter'.format(old_filter, self.id)
            ValueError(msg)

        self._filters.remove(old_filter)

    def remove_nuclide(self, nuclide):
        """Remove a nuclide from the tally

        Parameters
        ----------
        nuclide : openmc.nuclide.Nuclide
            Nuclide to remove

        """

        if nuclide not in self.nuclides:
            msg = 'Unable to remove nuclide "{0}" from Tally ID="{1}" since the ' \
                  'Tally does not contain this nuclide'.format(nuclide, self.id)
            ValueError(msg)

        self._nuclides.remove(nuclide)

    def _can_merge_filters(self, other):
        """Determine if another tally's filters can be merged with this one's

        The types of filters between the two tallies must match identically.
        The bins in all of the filters must match identically, or be mergeable
        in only one filter. This is a helper method for the can_merge(...)
        and merge(...) methods.

        Parameters
        ----------
        other : Tally
            Tally to check for mergeable filters

        """

        # Two tallys must have the same number of filters
        if len(self.filters) != len(other.filters):
            return False

        # Return False if only one tally has a delayed group filter
        tally1_dg = self.contains_filter('delayedgroup')
        tally2_dg = other.contains_filter('delayedgroup')
        if sum([tally1_dg, tally2_dg]) == 1:
            return False

        # Look to see if all filters are the same, or one or more can be merged
        for filter1 in self.filters:
            merge_filters = False
            mergeable_filter = False

            for filter2 in other.filters:

                # If filters match, they are mergeable
                if filter1 == filter2:
                    mergeable_filter = True
                    break

                # If filters are first mergeable filters encountered
                elif filter1.can_merge(filter2) and not merge_filters:
                    merge_filters = True
                    mergeable_filter = True
                    break

                # If filters are the second mergeable filters encountered
                elif filter1.can_merge(filter2) and merge_filters:
                    return False

            # If no mergeable filter was found, the tallies are not mergeable
            if not mergeable_filter:
                return False

        # Tally filters are mergeable if all conditional checks passed
        return True

    def _can_merge_nuclides(self, other):
        """Determine if another tally's nuclides can be merged with this one's

        The nuclides between the two tallies must be mutually exclusive or
        identically matching. This is a helper method for the can_merge(...)
        and merge(...) methods.

        Parameters
        ----------
        other : Tally
            Tally to check for mergeable nuclides

        """

        no_nuclides_match = True
        all_nuclides_match = True

        # Search for each of this tally's nuclides in the other tally
        for nuclide in self.nuclides:
            if nuclide not in other.nuclides:
                all_nuclides_match = False
            else:
                no_nuclides_match = False

        # Search for each of the other tally's nuclides in this tally
        for nuclide in other.nuclides:
            if nuclide not in self.nuclides:
                all_nuclides_match = False
            else:
                no_nuclides_match = False

        # Either all nuclides should match, or none should
        if no_nuclides_match or all_nuclides_match:
            return True
        else:
            return False

    def _can_merge_scores(self, other):
        """Determine if another tally's scores can be merged with this one's

        The scores between the two tallies must be mutually exclusive or
        identically matching. This is a helper method for the can_merge(...)
        and merge(...) methods.

        Parameters
        ----------
        other : Tally
            Tally to check for mergeable scores

        """

        no_scores_match = True
        all_scores_match = True

        # Search for each of this tally's scores in the other tally
        for score in self.scores:
            if score not in other.scores:
                all_scores_match = False
            else:
                no_scores_match = False

        # Search for each of the other tally's scores in this tally
        for score in other.scores:
            if score not in self.scores:
                all_scores_match = False
            else:
                no_scores_match = False

        # Nuclides cannot be specified on 'flux' scores
        if 'flux' in self.scores or 'flux' in other.scores:
            if self.nuclides != other.nuclides:
                return False

        # Either all scores should match, or none should
        if no_scores_match or all_scores_match:
            return True
        else:
            return False

    def can_merge(self, other):
        """Determine if another tally can be merged with this one

        If results have been loaded from a statepoint, then tallies are only
        mergeable along one and only one of filter bins, nuclides or scores.

        Parameters
        ----------
        other : Tally
            Tally to check for merging

        """

        if not isinstance(other, Tally):
            return False

        # Must have same estimator
        if self.estimator != other.estimator:
            return False

        equal_filters = sorted(self.filters) == sorted(other.filters)
        equal_nuclides = sorted(self.nuclides) == sorted(other.nuclides)
        equal_scores = sorted(self.scores) == sorted(other.scores)
        equality = [equal_filters, equal_nuclides, equal_scores]

        # If all filters, nuclides and scores match then tallies are mergeable
        if equal_filters and equal_nuclides and equal_scores:
            return True

        # Variables to indicate matching filter bins, nuclides and scores
        merge_filters = self._can_merge_filters(other)
        merge_nuclides = self._can_merge_nuclides(other)
        merge_scores = self._can_merge_scores(other)
        mergeability = [merge_filters, merge_nuclides, merge_scores]

        if not all(mergeability):
            return False

        # If the tally results have been read from the statepoint, we can only
        # at least two of filters, nuclides and scores must match
        elif self._results_read and sum(equality) < 2:
            return False
        else:
            return True

    def merge(self, other):
        """Merge another tally with this one

        If results have been loaded from a statepoint, then tallies are only
        mergeable along one and only one of filter bins, nuclides or scores.

        Parameters
        ----------
        other : Tally
            Tally to merge with this one

        Returns
        -------
        merged_tally : Tally
            Merged tallies

        """

        if not self.can_merge(other):
            msg = 'Unable to merge tally ID="{0}" with ' \
                   '"{1}"'.format(other.id, self.id)
            raise ValueError(msg)

        # Create deep copy of tally to return as merged tally
        merged_tally = copy.deepcopy(self)

        # Differentiate Tally with a new auto-generated Tally ID
        merged_tally.id = None

        # If the two tallies are equal, simply return copy
        if self == other:
            return merged_tally

<<<<<<< HEAD
        # Add unique scores from second tally to merged tally
        for score in tally.scores:
            if score not in merged_tally.scores:
                merged_tally.scores.append(score)

        # Add triggers from second tally to merged tally
        for trigger in tally.triggers:
            merged_tally.triggers.append(trigger)
=======
        # Create deep copy of other tally to use for array concatenation
        other_copy = copy.deepcopy(other)

        # Identify if filters, nuclides and scores are mergeable and/or equal
        merge_filters = self._can_merge_filters(other)
        merge_nuclides = self._can_merge_nuclides(other)
        merge_scores = self._can_merge_scores(other)
        equal_filters = sorted(self.filters) == sorted(other.filters)
        equal_nuclides = sorted(self.nuclides) == sorted(other.nuclides)
        equal_scores = sorted(self.scores) == sorted(other.scores)

        # If two tallies can be merged along a filter's bins
        if merge_filters and not equal_filters:

            # Search for mergeable filters
            for i, filter1 in enumerate(self.filters):
                for j, filter2 in enumerate(other.filters):
                    if filter1 != filter2 and filter1.can_merge(filter2):
                        other_copy._swap_filters(other_copy.filters[i], filter2)
                        merged_tally.filters[i] = filter1.merge(filter2)
                        join_right = filter1 < filter2
                        merge_axis = i
                        break

        # If two tallies can be merged along nuclide bins
        if merge_nuclides and not equal_nuclides:
            merge_axis = self.num_filters
            join_right = True

            # Add unique nuclides from other tally to merged tally
            for nuclide in other.nuclides:
                if nuclide not in merged_tally.nuclides:
                    merged_tally.add_nuclide(nuclide)

        # If two tallies can be merged along score bins
        if merge_scores and not equal_scores:
            merge_axis = self.num_filters + 1
            join_right = True

            # Add unique scores from other tally to merged tally
            for score in other.scores:
                if score not in merged_tally.scores:
                    merged_tally.add_score(score)

        # Add triggers from other tally to merged tally
        for trigger in other.triggers:
            merged_tally.add_trigger(trigger)
>>>>>>> 78d980a9

        # If results have not been read, then return tally for input generation
        if self._results_read is None:
            return merged_tally
        # Otherwise, this is a derived tally which needs merged results arrays
        else:
            self._derived = True

        # Update filter strides in merged tally
        merged_tally._update_filter_strides()

        # Concatenate sum arrays if present in both tallies
        if self.sum is not None and other_copy.sum is not None:
            self_sum = self.get_reshaped_data(value='sum')
            other_sum = other_copy.get_reshaped_data(value='sum')

            if join_right:
                merged_sum = \
                    np.concatenate((self_sum, other_sum), axis=merge_axis)
            else:
                merged_sum = \
                    np.concatenate((other_sum, self_sum), axis=merge_axis)

            merged_tally._sum = np.reshape(merged_sum, merged_tally.shape)

        # Concatenate sum_sq arrays if present in both tallies
        if self.sum_sq is not None and other.sum_sq is not None:
            self_sum_sq = self.get_reshaped_data(value='sum_sq')
            other_sum_sq = other_copy.get_reshaped_data(value='sum_sq')

            if join_right:
                merged_sum_sq = \
                    np.concatenate((self_sum_sq, other_sum_sq), axis=merge_axis)
            else:
                merged_sum_sq = \
                    np.concatenate((other_sum_sq, self_sum_sq), axis=merge_axis)

            merged_tally._sum_sq = np.reshape(merged_sum_sq, merged_tally.shape)

        # Concatenate mean arrays if present in both tallies
        if self.mean is not None and other.mean is not None:
            self_mean = self.get_reshaped_data(value='mean')
            other_mean = other_copy.get_reshaped_data(value='mean')

            if join_right:
                merged_mean = \
                    np.concatenate((self_mean, other_mean), axis=merge_axis)
            else:
                merged_mean = \
                    np.concatenate((other_mean, self_mean), axis=merge_axis)

            merged_tally._mean = np.reshape(merged_mean, merged_tally.shape)

        # Concatenate std. dev. arrays if present in both tallies
        if self.std_dev is not None and other.std_dev is not None:
            self_std_dev = self.get_reshaped_data(value='std_dev')
            other_std_dev = other_copy.get_reshaped_data(value='std_dev')

            if join_right:
                merged_std_dev = \
                    np.concatenate((self_std_dev, other_std_dev), axis=merge_axis)
            else:
                merged_std_dev = \
                    np.concatenate((other_std_dev, self_std_dev), axis=merge_axis)

            merged_tally._std_dev = np.reshape(merged_std_dev, merged_tally.shape)

        # Sparsify merged tally if both tallies are sparse
        merged_tally.sparse = self.sparse and other.sparse

        return merged_tally

    def get_tally_xml(self):
        """Return XML representation of the tally

        Returns
        -------
        element : xml.etree.ElementTree.Element
            XML element containing tally data

        """

        element = ET.Element("tally")

        # Tally ID
        element.set("id", str(self.id))

        # Optional Tally name
        if self.name != '':
            element.set("name", self.name)

        # Optional Tally filters
        for self_filter in self.filters:
            subelement = ET.SubElement(element, "filter")
            subelement.set("type", str(self_filter.type))

            if self_filter.bins is not None:
                bins = ''
                for bin in self_filter.bins:
                    bins += '{0} '.format(bin)

                subelement.set("bins", bins.rstrip(' '))

        # Optional Nuclides
        if len(self.nuclides) > 0:
            nuclides = ''
            for nuclide in self.nuclides:
                if isinstance(nuclide, Nuclide):
                    nuclides += '{0} '.format(nuclide.name)
                else:
                    nuclides += '{0} '.format(nuclide)

            subelement = ET.SubElement(element, "nuclides")
            subelement.text = nuclides.rstrip(' ')

        # Scores
        if len(self.scores) == 0:
            msg = 'Unable to get XML for Tally ID="{0}" since it does not ' \
                  'contain any scores'.format(self.id)
            raise ValueError(msg)

        else:
            scores = ''
            for score in self.scores:
                scores += '{0} '.format(score)

            subelement = ET.SubElement(element,    "scores")
            subelement.text = scores.rstrip(' ')

        # Tally estimator type
        if self.estimator is not None:
            subelement = ET.SubElement(element, "estimator")
            subelement.text = self.estimator

        # Optional Triggers
        for trigger in self.triggers:
            trigger.get_trigger_xml(element)

        return element

    def contains_filter(self, filter_type):
        """Looks for a filter in the tally that matches a specified type

        Parameters
        ----------
        filter_type : str
            Type of the filter, e.g. 'mesh'

        Returns
        -------
        filter_found : bool
            True if the tally contains a filter of the requested type;
            otherwise false

        """

        filter_found = False

        # Look through all of this Tally's Filters for the type requested
        for test_filter in self.filters:
            if test_filter.type == filter_type:
                filter_found = True
                break

        return filter_found

    def find_filter(self, filter_type):
        """Return a filter in the tally that matches a specified type

        Parameters
        ----------
        filter_type : str
            Type of the filter, e.g. 'mesh'

        Returns
        -------
        filter_found : openmc.filter.Filter
            Filter from this tally with matching type, or None if no matching
            Filter is found

        Raises
        ------
        ValueError
            If no matching Filter is found

        """

        filter_found = None

        # Look through all of this Tally's Filters for the type requested
        for test_filter in self.filters:
            if test_filter.type == filter_type:
                filter_found = test_filter
                break

        # If we did not find the Filter, throw an Exception
        if filter_found is None:
            msg = 'Unable to find filter type "{0}" in ' \
                  'Tally ID="{1}"'.format(filter_type, self.id)
            raise ValueError(msg)

        return filter_found

    def get_filter_index(self, filter_type, filter_bin):
        """Returns the index in the Tally's results array for a Filter bin

        Parameters
        ----------
        filter_type : str
            The type of Filter (e.g., 'cell', 'energy', etc.)
        filter_bin : Integral or tuple
            The bin is an integer ID for 'material', 'surface', 'cell',
            'cellborn', and 'universe' Filters. The bin is an integer for the
            cell instance ID for 'distribcell' Filters. The bin is a 2-tuple of
            floats for 'energy' and 'energyout' filters corresponding to the
            energy boundaries of the bin of interest.  The bin is a (x,y,z)
            3-tuple for 'mesh' filters corresponding to the mesh cell of
            interest.

        Returns
        -------
             The index in the Tally data array for this filter bin

        """

        # Find the equivalent Filter in this Tally's list of Filters
        filter_found = self.find_filter(filter_type)

        # Get the index for the requested bin from the Filter and return it
        filter_index = filter_found.get_bin_index(filter_bin)
        return filter_index

    def get_nuclide_index(self, nuclide):
        """Returns the index in the Tally's results array for a Nuclide bin

        Parameters
        ----------
        nuclide : str
            The name of the Nuclide (e.g., 'H-1', 'U-238')

        Returns
        -------
        nuclide_index : int
            The index in the Tally data array for this nuclide.

        Raises
        ------
        KeyError
            When the argument passed to the 'nuclide' parameter cannot be found
            in the Tally.

        """

        nuclide_index = -1

        # Look for the user-requested nuclide in all of the Tally's Nuclides
        for i, test_nuclide in enumerate(self.nuclides):

            # If the Summary was linked, then values are Nuclide objects
            if isinstance(test_nuclide, Nuclide):
                if test_nuclide._name == nuclide:
                    nuclide_index = i
                    break

            # If the Summary has not been linked, then values are ZAIDs
            else:
                if test_nuclide == nuclide:
                    nuclide_index = i
                    break

        if nuclide_index == -1:
            msg = 'Unable to get the nuclide index for Tally since "{0}" ' \
                  'is not one of the nuclides'.format(nuclide)
            raise KeyError(msg)
        else:
            return nuclide_index

    def get_score_index(self, score):
        """Returns the index in the Tally's results array for a score bin

        Parameters
        ----------
        score : str
            The score string (e.g., 'absorption', 'nu-fission')

        Returns
        -------
        score_index : int
            The index in the Tally data array for this score.

        Raises
        ------
        ValueError
            When the argument passed to the 'score' parameter cannot be found in
            the Tally.

        """

        try:
            score_index = self.scores.index(score)

        except ValueError:
            msg = 'Unable to get the score index for Tally since "{0}" ' \
                  'is not one of the scores'.format(score)
            raise ValueError(msg)

        return score_index

    def get_filter_indices(self, filters=[], filter_bins=[]):
        """Get indices into the filter axis of this tally's data arrays.

        This is a helper method for the Tally.get_values(...) method to
        extract tally data. This method returns the indices into the filter
        axis of the tally's data array (axis=0) for particular combinations
        of filters and their corresponding bins.

        Parameters
        ----------
        filters : list of str
            A list of filter type strings
            (e.g., ['mesh', 'energy']; default is [])
        filter_bins : list of Iterables
            A list of tuples of filter bins corresponding to the filter_types
            parameter (e.g., [(1,), ((0., 0.625e-6),)]; default is []). Each
            tuple contains bins for the corresponding filter type in the filters
            parameter. Each bins is the integer ID for 'material', 'surface',
            'cell', 'cellborn', and 'universe' Filters. Each bin is an integer
            for the cell instance ID for 'distribcell' Filters. Each bin is a
            2-tuple of floats for 'energy' and 'energyout' filters corresponding
            to the energy boundaries of the bin of interest. The bin is an
            (x,y,z) 3-tuple for 'mesh' filters corresponding to the mesh cell
            of interest. The order of the bins in the list must correspond to
            the filter_types parameter.

        Returns
        -------
        ndarray
            A NumPy array of the filter indices

        """

        cv.check_iterable_type('filters', filters, basestring)
        cv.check_iterable_type('filter_bins', filter_bins, tuple)

        # Determine the score indices from any of the requested scores
        if filters:
            # Initialize empty list of indices for each bin in each Filter
            filter_indices = []

            # Loop over all of the Tally's Filters
            for i, self_filter in enumerate(self.filters):
                user_filter = False

                # If a user-requested Filter, get the user-requested bins
                for j, test_filter in enumerate(filters):
                    if self_filter.type == test_filter:
                        bins = filter_bins[j]
                        user_filter = True
                        break

                # If not a user-requested Filter, get all bins
                if not user_filter:
                    # Create list of 2- or 3-tuples tuples for mesh cell bins
                    if self_filter.type == 'mesh':
                        dimension = self_filter.mesh.dimension
                        xyz = map(lambda x: np.arange(1, x+1), dimension)
                        bins = list(itertools.product(*xyz))

                    # Create list of 2-tuples for energy boundary bins
                    elif self_filter.type in ['energy', 'energyout']:
                        bins = []
                        for k in range(self_filter.num_bins):
                            bins.append((self_filter.bins[k], self_filter.bins[k+1]))

                    # Create list of cell instance IDs for distribcell Filters
                    elif self_filter.type == 'distribcell':
                        bins = np.arange(self_filter.num_bins)

                    # Create list of IDs for bins for all other filter types
                    else:
                        bins = self_filter.bins

                # Initialize a NumPy array for the Filter bin indices
                filter_indices.append(np.zeros(len(bins), dtype=np.int))

                # Add indices for each bin in this Filter to the list
                for j, bin in enumerate(bins):
                    filter_index = self.get_filter_index(self_filter.type, bin)
                    filter_indices[i][j] = filter_index

                # Account for stride in each of the previous filters
                for indices in filter_indices[:i]:
                    indices *= self_filter.num_bins

            # Apply outer product sum between all filter bin indices
            filter_indices = list(map(sum, itertools.product(*filter_indices)))

        # If user did not specify any specific Filters, use them all
        else:
            filter_indices = np.arange(self.num_filter_bins)

        return filter_indices

    def get_nuclide_indices(self, nuclides):
        """Get indices into the nuclide axis of this tally's data arrays.

        This is a helper method for the Tally.get_values(...) method to
        extract tally data. This method returns the indices into the nuclide
        axis of the tally's data array (axis=1) for one or more nuclides.

        Parameters
        ----------
        nuclides : list of str
            A list of nuclide name strings
            (e.g., ['U-235', 'U-238']; default is [])

        Returns
        -------
        ndarray
            A NumPy array of the nuclide indices

        """

        cv.check_iterable_type('nuclides', nuclides, basestring)

        # Determine the score indices from any of the requested scores
        if nuclides:
            nuclide_indices = np.zeros(len(nuclides), dtype=np.int)
            for i, nuclide in enumerate(nuclides):
                nuclide_indices[i] = self.get_nuclide_index(nuclide)

        # If user did not specify any specific Nuclides, use them all
        else:
            nuclide_indices = np.arange(self.num_nuclides)

        return nuclide_indices

    def get_score_indices(self, scores):
        """Get indices into the score axis of this tally's data arrays.

        This is a helper method for the Tally.get_values(...) method to
        extract tally data. This method returns the indices into the score
        axis of the tally's data array (axis=2) for one or more scores.

        Parameters
        ----------
        scores : list of str
            A list of one or more score strings
            (e.g., ['absorption', 'nu-fission']; default is [])

        Returns
        -------
        ndarray
            A NumPy array of the score indices

        """

        for score in scores:
            if not isinstance(score, (basestring, CrossScore)):
                msg = 'Unable to get score indices for score "{0}" in Tally ' \
                      'ID="{1}" since it is not a string or CrossScore'\
                      .format(score, self.id)
                raise ValueError(msg)

        # Determine the score indices from any of the requested scores
        if scores:
            score_indices = np.zeros(len(scores), dtype=np.int)
            for i, score in enumerate(scores):
                score_indices[i] = self.get_score_index(score)

        # If user did not specify any specific scores, use them all
        else:
            score_indices = np.arange(self.num_scores)

        return score_indices

    def get_values(self, scores=[], filters=[], filter_bins=[],
                   nuclides=[], value='mean'):
        """Returns one or more tallied values given a list of scores, filters,
        filter bins and nuclides.

        This method constructs a 3D NumPy array for the requested Tally data
        indexed by filter bin, nuclide bin, and score index. The method will
        order the data in the array as specified in the parameter lists.

        Parameters
        ----------
        scores : list of str
            A list of one or more score strings
            (e.g., ['absorption', 'nu-fission']; default is [])
        filters : list of str
            A list of filter type strings
            (e.g., ['mesh', 'energy']; default is [])
        filter_bins : list of Iterables
            A list of tuples of filter bins corresponding to the filter_types
            parameter (e.g., [(1,), ((0., 0.625e-6),)]; default is []). Each
            tuple contains bins for the corresponding filter type in the filters
            parameter. Each bins is the integer ID for 'material', 'surface',
            'cell', 'cellborn', and 'universe' Filters. Each bin is an integer
            for the cell instance ID for 'distribcell' Filters. Each bin is a
            2-tuple of floats for 'energy' and 'energyout' filters corresponding
            to the energy boundaries of the bin of interest. The bin is an
            (x,y,z) 3-tuple for 'mesh' filters corresponding to the mesh cell
            of interest. The order of the bins in the list must correspond to
            the filter_types parameter.
        nuclides : list of str
            A list of nuclide name strings
            (e.g., ['U-235', 'U-238']; default is [])
        value : str
            A string for the type of value to return  - 'mean' (default),
            'std_dev', 'rel_err', 'sum', or 'sum_sq' are accepted

        Returns
        -------
        float or ndarray
            A scalar or NumPy array of the Tally data indexed in the order
            each filter, nuclide and score is listed in the parameters.

        Raises
        ------
        ValueError
            When this method is called before the Tally is populated with data,
            or the input parameters do not correspond to the Tally's attributes,
            e.g., if the score(s) do not match those in the Tally.

        """

        # Ensure that the tally has data
        if (value == 'mean' and self.mean is None) or \
           (value == 'std_dev' and self.std_dev is None) or \
           (value == 'rel_err' and self.mean is None) or \
           (value == 'sum' and self.sum is None) or \
           (value == 'sum_sq' and self.sum_sq is None):
            msg = 'The Tally ID="{0}" has no data to return'.format(self.id)
            raise ValueError(msg)

        # Get filter, nuclide and score indices
        filter_indices = self.get_filter_indices(filters, filter_bins)
        nuclide_indices = self.get_nuclide_indices(nuclides)
        score_indices = self.get_score_indices(scores)

        # Construct outer product of all three index types with each other
        indices = np.ix_(filter_indices, nuclide_indices, score_indices)

        # Return the desired result from Tally
        if value == 'mean':
            data = self.mean[indices]
        elif value == 'std_dev':
            data = self.std_dev[indices]
        elif value == 'rel_err':
            data = self.std_dev[indices] / self.mean[indices]
        elif value == 'sum':
            data = self.sum[indices]
        elif value == 'sum_sq':
            data = self.sum_sq[indices]
        else:
            msg = 'Unable to return results from Tally ID="{0}" since the ' \
                  'the requested value "{1}" is not \'mean\', \'std_dev\', ' \
                  '\'rel_err\', \'sum\', or \'sum_sq\''.format(self.id, value)
            raise LookupError(msg)

        return data

    def get_pandas_dataframe(self, filters=True, nuclides=True,
                             scores=True, summary=None, float_format='{:.2e}'):
        """Build a Pandas DataFrame for the Tally data.

        This method constructs a Pandas DataFrame object for the Tally data
        with columns annotated by filter, nuclide and score bin information.

        This capability has been tested for Pandas >=0.13.1. However, it is
        recommended to use v0.16 or newer versions of Pandas since this method
        uses the Multi-index Pandas feature.

        Parameters
        ----------
        filters : bool
            Include columns with filter bin information (default is True).
        nuclides : bool
            Include columns with nuclide bin information (default is True).
        scores : bool
            Include columns with score bin information (default is True).
        summary : None or Summary
            An optional Summary object to be used to construct columns for
            distribcell tally filters (default is None). The geometric
            information in the Summary object is embedded into a Multi-index
            column with a geometric "path" to each distribcell intance.
            NOTE: This option requires the OpenCG Python package.
        float_format : string
            All floats in the DataFrame will be formatted using the given
            format string before printing.

        Returns
        -------
        pandas.DataFrame
            A Pandas DataFrame with each column annotated by filter, nuclide and
            score bin information (if these parameters are True), and the mean
            and standard deviation of the Tally's data.

        Raises
        ------
        KeyError
            When this method is called before the Tally is populated with data
        ImportError
            When Pandas can not be found on the caller's system

        """

        # Ensure that the tally has data
        if self.mean is None or self.std_dev is None:
            msg = 'The Tally ID="{0}" has no data to return'.format(self.id)
            raise KeyError(msg)

        # If using Summary, ensure StatePoint.link_with_summary(...) was called
        if summary and not self.with_summary:
            msg = 'The Tally ID="{0}" has not been linked with the Summary. ' \
                  'Call the StatePoint.link_with_summary(...) method ' \
                  'before using Tally.get_pandas_dataframe(...) with ' \
                  'Summary info'.format(self.id)
            raise KeyError(msg)

        # Initialize a pandas dataframe for the tally data
        import pandas as pd
        df = pd.DataFrame()

        # Find the total length of the tally data array
        data_size = self.mean.size

        # Build DataFrame columns for filters if user requested them
        if filters:

            # Append each Filter's DataFrame to the overall DataFrame
            for self_filter in self.filters:
                filter_df = self_filter.get_pandas_dataframe(data_size, summary)
                df = pd.concat([df, filter_df], axis=1)

        # Include DataFrame column for nuclides if user requested it
        if nuclides:
            nuclides = []
            column_name = 'nuclide'

            for nuclide in self.nuclides:
                if isinstance(nuclide, Nuclide):
                    nuclides.append(nuclide.name)
                elif isinstance(nuclide, AggregateNuclide):
                    nuclides.append(nuclide.name)
                    column_name = '{0}(nuclide)'.format(nuclide.aggregate_op)
                else:
                    nuclides.append(nuclide)

            # Tile the nuclide bins into a DataFrame column
            nuclides = np.repeat(nuclides, len(self.scores))
            tile_factor = data_size / len(nuclides)
            df[column_name] = np.tile(nuclides, int(tile_factor))

        # Include column for scores if user requested it
        if scores:
            scores = []
            column_name = 'score'

            for score in self.scores:
                if isinstance(score, (basestring, CrossScore)):
                    scores.append(score)
                elif isinstance(score, AggregateScore):
                    scores.append(score.name)
                    column_name = '{0}(score)'.format(score.aggregate_op)

            tile_factor = data_size / len(self.scores)
            df[column_name] = np.tile(scores, int(tile_factor))

        # Append columns with mean, std. dev. for each tally bin
        df['mean'] = self.mean.ravel()
        df['std. dev.'] = self.std_dev.ravel()

        df = df.dropna(axis=1)

        # Expand the columns into Pandas MultiIndices for readability
        if pd.__version__ >= '0.16':
            columns = copy.deepcopy(df.columns.values)

            # Convert all elements in columns list to tuples
            for i, column in enumerate(columns):
                if not isinstance(column, tuple):
                    columns[i] = (column,)

            # Make each tuple the same length
            max_len_column = len(max(columns, key=len))
            for i, column in enumerate(columns):
                delta_len = max_len_column - len(column)
                if delta_len > 0:
                    new_column = list(column)
                    new_column.extend(['']*delta_len)
                    columns[i] = tuple(new_column)

            # Create and set a MultiIndex for the DataFrame's columns
            df.columns = pd.MultiIndex.from_tuples(columns)

        # Modify the df.to_string method so that it prints formatted strings.
        # Credit to http://stackoverflow.com/users/3657742/chrisb for this trick
        df.to_string = partial(df.to_string, float_format=float_format.format)

        return df

    def get_reshaped_data(self, value='mean'):
        """Returns an array of tally data with one dimension per filter.

        The tally data in OpenMC is stored as a 3D array with the dimensions
        corresponding to filters, nuclides and scores. As a result, tally data
        can be opaque for a user to directly index (i.e., without use of the
        Tally.get_values(...) method) since one must know how to properly use
        the number of bins and strides for each filter to index into the first
        (filter) dimension.

        This builds and returns a reshaped version of the tally data array with
        unique dimensions corresponding to each tally filter. For example,
        suppose this tally has arrays of data with shape (8,5,5) corresponding
        to two filters (2 and 4 bins, respectively), five nuclides and five
        scores. This method will return a version of the data array with the
        with a new shape of (2,4,5,5) such that the first two dimensions
        correspond directly to the two filters with two and four bins.

        Parameters
        ----------
        value : str
            A string for the type of value to return  - 'mean' (default),
            'std_dev', 'rel_err', 'sum', or 'sum_sq' are accepted

        Returns
        -------
        ndarray
            The tally data array indexed by filters, nuclides and scores.

        """

        # Get the 3D array of data in filters, nuclides and scores
        data = self.get_values(value=value)

        # Build a new array shape with one dimension per filter
        new_shape = ()
        for self_filter in self.filters:
            new_shape += (self_filter.num_bins, )
        new_shape += (self.num_nuclides,)
        new_shape += (self.num_scores,)

        # Reshape the data with one dimension for each filter
        data = np.reshape(data, new_shape)
        return data

    def export_results(self, filename='tally-results', directory='.',
                      format='hdf5', append=True):
        """Exports tallly results to an HDF5 or Python pickle binary file.

        Parameters
        ----------
        filename : str
            The name of the file for the results (default is 'tally-results')
        directory : str
            The name of the directory for the results (default is '.')
        format : str
            The format for the exported file - HDF5 ('hdf5', default) and
            Python pickle ('pkl') files are supported
        append : bool
            Whether or not to append the results to the file (default is True)

        Raises
        ------
        KeyError
            When this method is called before the Tally is populated with data.

        """

        # Ensure that the tally has data
        if self._sum is None or self._sum_sq is None and not self.derived:
            msg = 'The Tally ID="{0}" has no data to export'.format(self.id)
            raise KeyError(msg)

        if not isinstance(filename, basestring):
            msg = 'Unable to export the results for Tally ID="{0}" to ' \
                  'filename="{1}" since it is not a ' \
                  'string'.format(self.id, filename)
            raise ValueError(msg)

        elif not isinstance(directory, basestring):
            msg = 'Unable to export the results for Tally ID="{0}" to ' \
                  'directory="{1}" since it is not a ' \
                  'string'.format(self.id, directory)
            raise ValueError(msg)

        elif format not in ['hdf5', 'pkl', 'csv']:
            msg = 'Unable to export the results for Tally ID="{0}" to format ' \
                  '"{1}" since it is not supported'.format(self.id, format)
            raise ValueError(msg)

        elif not isinstance(append, bool):
            msg = 'Unable to export the results for Tally ID="{0}" since the ' \
                  'append parameter is not True/False'.format(self.id, append)
            raise ValueError(msg)

        # Make directory if it does not exist
        if not os.path.exists(directory):
            os.makedirs(directory)

        # HDF5 binary file
        if format == 'hdf5':
            import h5py

            filename = directory + '/' + filename + '.h5'

            if append:
                tally_results = h5py.File(filename, 'a')
            else:
                tally_results = h5py.File(filename, 'w')

            # Create an HDF5 group within the file for this particular Tally
            tally_group = tally_results.create_group('Tally-{0}'.format(self.id))

            # Add basic Tally data to the HDF5 group
            tally_group.create_dataset('id', data=self.id)
            tally_group.create_dataset('name', data=self.name)
            tally_group.create_dataset('estimator', data=self.estimator)
            tally_group.create_dataset('scores', data=np.array(self.scores))

            # Add a string array of the nuclides to the HDF5 group
            nuclides = []

            for nuclide in self.nuclides:
                nuclides.append(nuclide.name)

            tally_group.create_dataset('nuclides', data=np.array(nuclides))

            # Create an HDF5 sub-group for the Filters
            filter_group = tally_group.create_group('filters')

            for self_filter in self.filters:
                filter_group.create_dataset(self_filter.type,
                                            filter=self_filter.bins)

            # Add all results to the main HDF5 group for the Tally
            tally_group.create_dataset('sum', data=self.sum)
            tally_group.create_dataset('sum_sq', data=self.sum_sq)
            tally_group.create_dataset('mean', data=self.mean)
            tally_group.create_dataset('std_dev', data=self.std_dev)

            # Close the Tally results HDF5 file
            tally_results.close()

        # Python pickle binary file
        elif format == 'pkl':
            # Load the dictionary from the Pickle file
            filename = directory + '/' + filename + '.pkl'

            if os.path.exists(filename) and append:
                tally_results = pickle.load(file(filename, 'rb'))
            else:
                tally_results = {}

            # Create a nested dictionary within the file for this particular Tally
            tally_results['Tally-{0}'.format(self.id)] = {}
            tally_group = tally_results['Tally-{0}'.format(self.id)]

            # Add basic Tally data to the nested dictionary
            tally_group['id'] = self.id
            tally_group['name'] = self.name
            tally_group['estimator'] = self.estimator
            tally_group['scores'] = np.array(self.scores)

            # Add a string array of the nuclides to the HDF5 group
            nuclides = []

            for nuclide in self.nuclides:
                nuclides.append(nuclide.name)

            tally_group['nuclides'] = np.array(nuclides)

            # Create a nested dictionary for the Filters
            tally_group['filters'] = {}
            filter_group = tally_group['filters']

            for self_filter in self.filters:
                filter_group[self_filter.type] = self_filter.bins

            # Add all results to the main sub-dictionary for the Tally
            tally_group['sum'] = self.sum
            tally_group['sum_sq'] = self.sum_sq
            tally_group['mean'] = self.mean
            tally_group['std_dev'] = self.std_dev

            # Pickle the Tally results to a file
            pickle.dump(tally_results, open(filename, 'wb'))

    def hybrid_product(self, other, binary_op, filter_product=None,
                        nuclide_product=None, score_product=None):
        """Combines filters, scores and nuclides with another tally.

        This is a helper method for the tally arithmetic operator overloaded
        methods. It is called a "hybrid product" because it performs a
        combination of tensor (or Kronecker) and entrywise (or Hadamard)
        products. The filters from both tallies are combined using an entrywise
        (or Hadamard) product on matching filters. By default, if all nuclides
        are identical in the two tallies, the entrywise product is performed
        across nuclides; else the tensor product is performed. By default, if
        all scores are identical in the two tallies, the entrywise product is
        performed across scores; else the tensor product is performed. Users
        can also call the method explicitly and specify the desired product.

        Parameters
        ----------
        other : Tally
            The tally on the right hand side of the hybrid product
        binary_op : {'+', '-', '*', '/', '^'}
            The binary operation in the hybrid product
        filter_product : {'tensor', 'entrywise' or None}
            The type of product (tensor or entrywise) to be performed between
            filter data. The default is the entrywise product. Currently only
            the entrywise product is supported since a tally cannot contain
            two of the same filter.
        nuclide_product : {'tensor', 'entrywise' or None}
            The type of product (tensor or entrywise) to be performed between
            nuclide data. The default is the entrywise product if all nuclides
            between the two tallies are the same; otherwise the default is
            the tensor product.
        score_product : {'tensor', 'entrywise' or None}
            The type of product (tensor or entrywise) to be performed between
            score data. The default is the entrywise product if all scores
            between the two tallies are the same; otherwise the default is
            the tensor product.

        Returns
        -------
        Tally
            A new Tally that is the hybrid product with this one.

        Raises
        ------
        ValueError
            When this method is called before the other tally is populated
            with data.

        """

        # Set default value for filter product if it was not set
        if filter_product is None:
            filter_product = 'entrywise'
        elif filter_product == 'tensor':
            msg = 'Unable to perform Tally arithmetic with a tensor product' \
                  'for the filter data as this is not currently supported.'
            raise ValueError(msg)

        # Set default value for nuclide product if it was not set
        if nuclide_product is None:
            if self.nuclides == other.nuclides:
                nuclide_product = 'entrywise'
            else:
                nuclide_product = 'tensor'

        # Set default value for score product if it was not set
        if score_product is None:
            if self.scores == other.scores:
                score_product = 'entrywise'
            else:
                score_product = 'tensor'

        # Check product types
        cv.check_value('filter product', filter_product, _PRODUCT_TYPES)
        cv.check_value('nuclide product', nuclide_product, _PRODUCT_TYPES)
        cv.check_value('score product', score_product, _PRODUCT_TYPES)

        # Check that results have been read
        if not other.derived and other.sum is None:
            msg = 'Unable to use tally arithmetic with Tally ID="{0}" ' \
                  'since it does not contain any results.'.format(other.id)
            raise ValueError(msg)

        new_tally = Tally()
        new_tally._derived = True
        new_tally.with_batch_statistics = True
        new_tally._num_realizations = self.num_realizations
        new_tally._estimator = self.estimator
        new_tally._with_summary = self.with_summary
        new_tally._sp_filename = self._sp_filename

        # Construct a combined derived name from the two tally operands
        if self.name != '' and other.name != '':
            new_name = '({0} {1} {2})'.format(self.name, binary_op, other.name)
            new_tally.name = new_name

        # Query the mean and std dev so the tally data is read in from file
        # if it has not already been read in.
        self.mean, self.std_dev, other.mean, other.std_dev

        # Create copies of self and other tallies to rearrange for tally
        # arithmetic
        self_copy = copy.deepcopy(self)
        other_copy = copy.deepcopy(other)

        self_copy.sparse = False
        other_copy.sparse = False

        # Align the tally data based on desired hybrid product
        data = self_copy._align_tally_data(other_copy, filter_product,
                                           nuclide_product, score_product)

        # Perform tally arithmetic operation
        if binary_op == '+':
            new_tally._mean = data['self']['mean'] + data['other']['mean']
            new_tally._std_dev = np.sqrt(data['self']['std. dev.']**2 +
                                         data['other']['std. dev.']**2)
        elif binary_op == '-':
            new_tally._mean = data['self']['mean'] - data['other']['mean']
            new_tally._std_dev = np.sqrt(data['self']['std. dev.']**2 +
                                         data['other']['std. dev.']**2)
        elif binary_op == '*':
            self_rel_err = data['self']['std. dev.'] / data['self']['mean']
            other_rel_err = data['other']['std. dev.'] / data['other']['mean']
            new_tally._mean = data['self']['mean'] * data['other']['mean']
            new_tally._std_dev = np.abs(new_tally.mean) * \
                                 np.sqrt(self_rel_err**2 + other_rel_err**2)
        elif binary_op == '/':
            self_rel_err = data['self']['std. dev.'] / data['self']['mean']
            other_rel_err = data['other']['std. dev.'] / data['other']['mean']
            new_tally._mean = data['self']['mean'] / data['other']['mean']
            new_tally._std_dev = np.abs(new_tally.mean) * \
                                 np.sqrt(self_rel_err**2 + other_rel_err**2)
        elif binary_op == '^':
            mean_ratio = data['other']['mean'] / data['self']['mean']
            first_term = mean_ratio * data['self']['std. dev.']
            second_term = \
                np.log(data['self']['mean']) * data['other']['std. dev.']
            new_tally._mean = data['self']['mean'] ** data['other']['mean']
            new_tally._std_dev = np.abs(new_tally.mean) * \
                                 np.sqrt(first_term**2 + second_term**2)

        # Convert any infs and nans to zero
        new_tally._mean[np.isinf(new_tally._mean)] = 0
        new_tally._mean = np.nan_to_num(new_tally._mean)
        new_tally._std_dev[np.isinf(new_tally._std_dev)] = 0
        new_tally._std_dev = np.nan_to_num(new_tally._std_dev)

        # Set tally attributes
        if self_copy.estimator == other_copy.estimator:
            new_tally.estimator = self_copy.estimator
        if self_copy.with_summary and other_copy.with_summary:
            new_tally.with_summary = self_copy.with_summary
        if self_copy.num_realizations == other_copy.num_realizations:
            new_tally.num_realizations = self_copy.num_realizations

        # Add filters to the new tally
        if filter_product == 'entrywise':
            for self_filter in self_copy.filters:
                new_tally.filters.append(self_filter)
        else:
            all_filters = [self_copy.filters, other_copy.filters]
            for self_filter, other_filter in itertools.product(*all_filters):
                new_filter = CrossFilter(self_filter, other_filter, binary_op)
                new_tally.filters.append(new_filter)

        # Add nuclides to the new tally
        if nuclide_product == 'entrywise':
            for self_nuclide in self_copy.nuclides:
                new_tally.nuclides.append(self_nuclide)
        else:
            all_nuclides = [self_copy.nuclides, other_copy.nuclides]
            for self_nuclide, other_nuclide in itertools.product(*all_nuclides):
                new_nuclide = \
                    CrossNuclide(self_nuclide, other_nuclide, binary_op)
                new_tally.nuclides.append(new_nuclide)

        # Add scores to the new tally
        if score_product == 'entrywise':
            for self_score in self_copy.scores:
                new_tally.scores.append(self_score)
        else:
            all_scores = [self_copy.scores, other_copy.scores]
            for self_score, other_score in itertools.product(*all_scores):
                new_score = CrossScore(self_score, other_score, binary_op)
                new_tally.scores.append(new_score)

        # Update the new tally's filter strides
        new_tally._update_filter_strides()

        return new_tally

    def _update_filter_strides(self):
        """Update each filter's stride based on the tally's nuclides and scores
        for derived tallies created by tally arithmetic.
        """

        stride = self.num_nuclides * self.num_scores
        for self_filter in reversed(self.filters):
            self_filter.stride = stride
            stride *= self_filter.num_bins

    def _align_tally_data(self, other, filter_product, nuclide_product,
                          score_product):
        """Aligns data from two tallies for tally arithmetic.

        This is a helper method to construct a dict of dicts of the "aligned"
        data arrays from each tally for tally arithmetic. The method analyzes
        the filters, scores and nuclides in both tallies and determines how to
        appropriately align the data for vectorized arithmetic. For example,
        if the two tallies have different filters, this method will use NumPy
        'tile' and 'repeat' operations to the new data arrays such that all
        possible combinations of the data in each tally's bins will be made
        when the arithmetic operation is applied to the arrays.

        Parameters
        ----------
        other : Tally
            The tally to outer product with this tally
        filter_product : {'entrywise'}
            The type of product to be performed between filter data. Currently,
            only the entrywise product is supported for the filter product.
        nuclide_product : {'tensor', 'entrywise'}
            The type of product (tensor or entrywise) to be performed between
            nuclide data.
        score_product : {'tensor', 'entrywise'}
            The type of product (tensor or entrywise) to be performed between
            score data.

        Returns
        -------
        dict
            A dictionary of dictionaries to "aligned" 'mean' and 'std. dev'
            NumPy arrays for each tally's data.

        """

        # Get the set of filters that each tally is missing
        other_missing_filters = \
            set(self.filters).difference(set(other.filters))
        self_missing_filters = \
            set(other.filters).difference(set(self.filters))

        # Add filters present in self but not in other to other
        for other_filter in other_missing_filters:
            filter_copy = copy.deepcopy(other_filter)
            other._mean = np.repeat(other.mean, filter_copy.num_bins, axis=0)
            other._std_dev = np.repeat(other.std_dev, filter_copy.num_bins, axis=0)
            other.filters.append(filter_copy)

        # Add filters present in other but not in self to self
        for self_filter in self_missing_filters:
            filter_copy = copy.deepcopy(self_filter)
            self._mean = np.repeat(self.mean, filter_copy.num_bins, axis=0)
            self._std_dev = np.repeat(self.std_dev, filter_copy.num_bins, axis=0)
            self.filters.append(filter_copy)

        # Align other filters with self filters
        for i, self_filter in enumerate(self.filters):
            other_index = other.filters.index(self_filter)

            # If necessary, swap other filter
            if other_index != i:
                other._swap_filters(self_filter, other.filters[i])

        # Repeat and tile the data by nuclide in preparation for performing
        # the tensor product across nuclides.
        if nuclide_product == 'tensor':
            self._mean = \
                np.repeat(self.mean, other.num_nuclides, axis=1)
            self._std_dev = \
                np.repeat(self.std_dev, other.num_nuclides, axis=1)
            other._mean = \
                np.tile(other.mean, (1, self.num_nuclides, 1))
            other._std_dev = \
                np.tile(other.std_dev, (1, self.num_nuclides, 1))

        # Add nuclides to each tally such that each tally contains the complete
        # set of nuclides necessary to perform an entrywise product. New
        # nuclides added to a tally will have all their scores set to zero.
        else:

            # Get the set of nuclides that each tally is missing
            other_missing_nuclides = \
                set(self.nuclides).difference(set(other.nuclides))
            self_missing_nuclides = \
                set(other.nuclides).difference(set(self.nuclides))

            # Add nuclides present in self but not in other to other
            for nuclide in other_missing_nuclides:
                other._mean = \
                    np.insert(other.mean, other.num_nuclides, 0, axis=1)
                other._std_dev = \
                    np.insert(other.std_dev, other.num_nuclides, 0, axis=1)
                other.nuclides.append(nuclide)

            # Add nuclides present in other but not in self to self
            for nuclide in self_missing_nuclides:
                self._mean = \
                    np.insert(self.mean, self.num_nuclides, 0, axis=1)
                self._std_dev = \
                    np.insert(self.std_dev, self.num_nuclides, 0, axis=1)
                self.nuclides.append(nuclide)

            # Align other nuclides with self nuclides
            for i, nuclide in enumerate(self.nuclides):
                other_index = other.get_nuclide_index(nuclide)

                # If necessary, swap other nuclide
                if other_index != i:
                    other._swap_nuclides(nuclide, other.nuclides[i])

        # Repeat and tile the data by score in preparation for performing
        # the tensor product across scores.
        if score_product == 'tensor':
            self._mean = np.repeat(self.mean, other.num_scores, axis=2)
            self._std_dev = np.repeat(self.std_dev, other.num_scores, axis=2)
            other._mean = np.tile(other.mean, (1, 1, self.num_scores))
            other._std_dev = np.tile(other.std_dev, (1, 1, self.num_scores))

        # Add scores to each tally such that each tally contains the complete set
        # of scores necessary to perform an entrywise product. New scores added
        # to a tally will be set to zero.
        else:

            # Get the set of scores that each tally is missing
            other_missing_scores = \
                set(self.scores).difference(set(other.scores))
            self_missing_scores = \
                set(other.scores).difference(set(self.scores))

            # Add scores present in self but not in other to other
            for score in other_missing_scores:
                other._mean = np.insert(other.mean, other.num_scores, 0, axis=2)
                other._std_dev = np.insert(other.std_dev, other.num_scores, 0, axis=2)
                other.scores.append(score)

            # Add scores present in other but not in self to self
            for score in self_missing_scores:
                self._mean = np.insert(self.mean, self.num_scores, 0, axis=2)
                self._std_dev = np.insert(self.std_dev, self.num_scores, 0, axis=2)
                self.scores.append(score)

            # Align other scores with self scores
            for i, score in enumerate(self.scores):
                other_index = other.scores.index(score)

                # If necessary, swap other score
                if other_index != i:
                    other._swap_scores(score, other.scores[i])

        # Update the tallies' filter strides
        other._update_filter_strides()
        self._update_filter_strides()

        data = {}
        data['self'] = {}
        data['other'] = {}
        data['self']['mean'] = self.mean
        data['other']['mean'] = other.mean
        data['self']['std. dev.'] = self.std_dev
        data['other']['std. dev.'] = other.std_dev
        return data

    def _swap_filters(self, filter1, filter2):
        """Reverse the ordering of two filters in this tally

        This is a helper method for tally arithmetic which helps align the data
        in two tallies with shared filters. This method reverses the order of
        the two filters in place.

        Parameters
        ----------
        filter1 : Filter
            The filter to swap with filter2

        filter2 : Filter
            The filter to swap with filter1

        Raises
        ------
        ValueError
            If this is a derived tally or this method is called before the tally
            is populated with data.

        """

        cv.check_type('filter1', filter1, (Filter, CrossFilter, AggregateFilter))
        cv.check_type('filter2', filter2, (Filter, CrossFilter, AggregateFilter))

        # Check that the filters exist in the tally and are not the same
        if filter1 == filter2:
            return
        elif filter1 not in self.filters:
            msg = 'Unable to swap "{0}" filter1 in Tally ID="{1}" since it ' \
                  'does not contain such a filter'.format(filter1.type, self.id)
            raise ValueError(msg)
        elif filter2 not in self.filters:
            msg = 'Unable to swap "{0}" filter2 in Tally ID="{1}" since it ' \
                  'does not contain such a filter'.format(filter2.type, self.id)
            raise ValueError(msg)

        # Swap the filters in the copied version of this Tally
        filter1_index = self.filters.index(filter1)
        filter2_index = self.filters.index(filter2)
        self.filters[filter1_index] = filter2
        self.filters[filter2_index] = filter1

        # Update the tally's filter strides
        self._update_filter_strides()

        # Construct lists of tuples for the bins in each of the two filters
        filters = [filter1.type, filter2.type]
        if filter1.type == 'distribcell':
            filter1_bins = np.arange(filter1.num_bins)
        else:
            filter1_bins = [(filter1.get_bin(i)) for i in range(filter1.num_bins)]

        if filter2.type == 'distribcell':
            filter2_bins = np.arange(filter2.num_bins)
        else:
            filter2_bins = [filter2.get_bin(i) for i in range(filter2.num_bins)]

        # Adjust the mean data array to relect the new filter order
        if self.mean is not None:
            for bin1, bin2 in itertools.product(filter1_bins, filter2_bins):
                filter_bins = [(bin1,), (bin2,)]
                data = self.get_values(
                    filters=filters, filter_bins=filter_bins, value='mean')
                indices = self.get_filter_indices(filters, filter_bins)
                self.mean[indices, :, :] = data

        # Adjust the std_dev data array to relect the new filter order
        if self.std_dev is not None:
            for bin1, bin2 in itertools.product(filter1_bins, filter2_bins):
                filter_bins = [(bin1,), (bin2,)]
                data = self.get_values(
                    filters=filters, filter_bins=filter_bins, value='std_dev')
                indices = self.get_filter_indices(filters, filter_bins)
                self.std_dev[indices, :, :] = data

    def _swap_nuclides(self, nuclide1, nuclide2):
        """Reverse the ordering of two nuclides in this tally

        This is a helper method for tally arithmetic which helps align the data
        in two tallies with shared nuclides. This method reverses the order of
        the two nuclides in place.

        Parameters
        ----------
        nuclide1 : Nuclide
            The nuclide to swap with nuclide2

        nuclide2 : Nuclide
            The nuclide to swap with nuclide1

        Raises
        ------
        ValueError
            If this is a derived tally or this method is called before the tally
            is populated with data.

        """

        # Check that results have been read
        if not self.derived and self.sum is None:
            msg = 'Unable to use tally arithmetic with Tally ID="{0}" ' \
                  'since it does not contain any results.'.format(self.id)
            raise ValueError(msg)

        cv.check_type('nuclide1', nuclide1, Nuclide)
        cv.check_type('nuclide2', nuclide2, Nuclide)

        # Check that the nuclides exist in the tally and are not the same
        if nuclide1 == nuclide2:
            msg = 'Unable to swap a nuclide with itself'
            raise ValueError(msg)
        elif nuclide1 not in self.nuclides:
            msg = 'Unable to swap nuclide1 "{0}" in Tally ID="{1}" since it ' \
                  'does not contain such a nuclide'\
                  .format(nuclide1.name, self.id)
            raise ValueError(msg)
        elif nuclide2 not in self.nuclides:
            msg = 'Unable to swap "{0}" nuclide2 in Tally ID="{1}" since it ' \
                  'does not contain such a nuclide'\
                  .format(nuclide2.name, self.id)
            raise ValueError(msg)

        # Swap the nuclides in the Tally
        nuclide1_index = self.get_nuclide_index(nuclide1)
        nuclide2_index = self.get_nuclide_index(nuclide2)
        self.nuclides[nuclide1_index] = nuclide2
        self.nuclides[nuclide2_index] = nuclide1

        # Adjust the mean data array to relect the new nuclide order
        if self.mean is not None:
            nuclide1_mean = self.mean[:, nuclide1_index, :].copy()
            nuclide2_mean = self.mean[:, nuclide2_index, :].copy()
            self.mean[:, nuclide2_index, :] = nuclide1_mean
            self.mean[:, nuclide1_index, :] = nuclide2_mean

        # Adjust the std_dev data array to relect the new nuclide order
        if self.std_dev is not None:
            nuclide1_std_dev = self.std_dev[:, nuclide1_index, :].copy()
            nuclide2_std_dev = self.std_dev[:, nuclide2_index, :].copy()
            self.std_dev[:, nuclide2_index, :] = nuclide1_std_dev
            self.std_dev[:, nuclide1_index, :] = nuclide2_std_dev

    def _swap_scores(self, score1, score2):
        """Reverse the ordering of two scores in this tally

        This is a helper method for tally arithmetic which helps align the data
        in two tallies with shared scores. This method reverses the order
        of the two scores in place.

        Parameters
        ----------
        score1 : str or CrossScore
            The score to swap with score2

        score2 : str or CrossScore
            The score to swap with score1

        Raises
        ------
        ValueError
            If this is a derived tally or this method is called before the tally
            is populated with data.

        """

        # Check that results have been read
        if not self.derived and self.sum is None:
            msg = 'Unable to use tally arithmetic with Tally ID="{0}" ' \
                  'since it does not contain any results.'.format(self.id)
            raise ValueError(msg)

        # Check that the scores are valid
        if not isinstance(score1, (basestring, CrossScore)):
            msg = 'Unable to swap score1 "{0}" in Tally ID="{1}" since it is ' \
                  'not a string or CrossScore'.format(score1, self.id)
            raise ValueError(msg)
        elif not isinstance(score2, (basestring, CrossScore)):
            msg = 'Unable to swap score2 "{0}" in Tally ID="{1}" since it is ' \
                  'not a string or CrossScore'.format(score2, self.id)
            raise ValueError(msg)

        # Check that the scores exist in the tally and are not the same
        if score1 == score2:
            msg = 'Unable to swap a score with itself'
            raise ValueError(msg)
        elif score1 not in self.scores:
            msg = 'Unable to swap score1 "{0}" in Tally ID="{1}" since it ' \
                  'does not contain such a score'.format(score1, self.id)
            raise ValueError(msg)
        elif score2 not in self.scores:
            msg = 'Unable to swap score2 "{0}" in Tally ID="{1}" since it ' \
                  'does not contain such a score'.format(score2, self.id)
            raise ValueError(msg)

        # Swap the scores in the Tally
        score1_index = self.get_score_index(score1)
        score2_index = self.get_score_index(score2)
        self.scores[score1_index] = score2
        self.scores[score2_index] = score1

        # Adjust the mean data array to relect the new nuclide order
        if self.mean is not None:
            score1_mean = self.mean[:, :, score1_index].copy()
            score2_mean = self.mean[:, :, score2_index].copy()
            self.mean[:, :, score2_index] = score1_mean
            self.mean[:, :, score1_index] = score2_mean

        # Adjust the std_dev data array to relect the new nuclide order
        if self.std_dev is not None:
            score1_std_dev = self.std_dev[:, :, score1_index].copy()
            score2_std_dev = self.std_dev[:, :, score2_index].copy()
            self.std_dev[:, :, score2_index] = score1_std_dev
            self.std_dev[:, :, score1_index] = score2_std_dev

    def __add__(self, other):
        """Adds this tally to another tally or scalar value.

        This method builds a new tally with data that is the sum of this
        tally's data and that from the other tally or scalar value. If the
        filters, scores and nuclides in the two tallies are not the same, then
        they are combined in all possible ways in the new derived tally.

        Uncertainty propagation is used to compute the standard deviation
        for the new tally's data. It is important to note that this makes
        the assumption that the tally data is independently distributed.
        In most use cases, this is *not* true and may lead to under-prediction
        of the uncertainty. The uncertainty propagation model is from the
        following source:

        https://en.wikipedia.org/wiki/Propagation_of_uncertainty

        Parameters
        ----------
        other : Tally or Real
            The tally or scalar value to add to this tally

        Returns
        -------
        Tally
            A new derived tally which is the sum of this tally and the other
            tally or scalar value in the addition.

        Raises
        ------
        ValueError
            When this method is called before the Tally is populated with data.

        """

        # Check that results have been read
        if not self.derived and self.sum is None:
            msg = 'Unable to use tally arithmetic with Tally ID="{0}" ' \
                  'since it does not contain any results.'.format(self.id)
            raise ValueError(msg)

        if isinstance(other, Tally):
            new_tally = self.hybrid_product(other, binary_op='+')

            # If both tally operands were sparse, sparsify the new tally
            if self.sparse and other.sparse:
                new_tally.sparse = True

        elif isinstance(other, Real):
            new_tally = Tally(name='derived')
            new_tally._derived = True
            new_tally.with_batch_statistics = True
            new_tally.name = self.name
            new_tally._mean = self.mean + other
            new_tally._std_dev = self.std_dev
            new_tally.estimator = self.estimator
            new_tally.with_summary = self.with_summary
            new_tally.num_realization = self.num_realizations

            new_tally.filters = self.filters
            new_tally.nuclides = self.nuclides
            new_tally.scores = self.scores

            # If this tally operand is sparse, sparsify the new tally
            new_tally.sparse = self.sparse

        else:
            msg = 'Unable to add "{0}" to Tally ID="{1}"'.format(other, self.id)
            raise ValueError(msg)

        return new_tally

    def __sub__(self, other):
        """Subtracts another tally or scalar value from this tally.

        This method builds a new tally with data that is the difference of
        this tally's data and that from the other tally or scalar value. If the
        filters, scores and nuclides in the two tallies are not the same, then
        they are combined in all possible ways in the new derived tally.

        Uncertainty propagation is used to compute the standard deviation
        for the new tally's data. It is important to note that this makes
        the assumption that the tally data is independently distributed.
        In most use cases, this is *not* true and may lead to under-prediction
        of the uncertainty. The uncertainty propagation model is from the
        following source:

        https://en.wikipedia.org/wiki/Propagation_of_uncertainty

        Parameters
        ----------
        other : Tally or Real
            The tally or scalar value to subtract from this tally

        Returns
        -------
        Tally
            A new derived tally which is the difference of this tally and the
            other tally or scalar value in the subtraction.

        Raises
        ------
        ValueError
            When this method is called before the Tally is populated with data.

        """

        # Check that results have been read
        if not self.derived and self.sum is None:
            msg = 'Unable to use tally arithmetic with Tally ID="{0}" ' \
                  'since it does not contain any results.'.format(self.id)
            raise ValueError(msg)

        if isinstance(other, Tally):
            new_tally = self.hybrid_product(other, binary_op='-')

            # If both tally operands were sparse, sparsify the new tally
            if self.sparse and other.sparse:
                new_tally.sparse = True

        elif isinstance(other, Real):
            new_tally = Tally(name='derived')
            new_tally._derived = True
            new_tally.name = self.name
            new_tally._mean = self.mean - other
            new_tally._std_dev = self.std_dev
            new_tally.estimator = self.estimator
            new_tally.with_summary = self.with_summary
            new_tally.num_realization = self.num_realizations

            new_tally.filters = copy.deepcopy(self.filters)
            new_tally.nuclides = copy.deepcopy(self.nuclides)
            new_tally.scores = copy.deepcopy(self.scores)

            # If this tally operand is sparse, sparsify the new tally
            new_tally.sparse = self.sparse

        else:
            msg = 'Unable to subtract "{0}" from Tally ' \
                  'ID="{1}"'.format(other, self.id)
            raise ValueError(msg)

        return new_tally

    def __mul__(self, other):
        """Multiplies this tally with another tally or scalar value.

        This method builds a new tally with data that is the product of
        this tally's data and that from the other tally or scalar value. If the
        filters, scores and nuclides in the two tallies are not the same, then
        they are combined in all possible ways in the new derived tally.

        Uncertainty propagation is used to compute the standard deviation
        for the new tally's data. It is important to note that this makes
        the assumption that the tally data is independently distributed.
        In most use cases, this is *not* true and may lead to under-prediction
        of the uncertainty. The uncertainty propagation model is from the
        following source:

        https://en.wikipedia.org/wiki/Propagation_of_uncertainty

        Parameters
        ----------
        other : Tally or Real
            The tally or scalar value to multiply with this tally

        Returns
        -------
        Tally
            A new derived tally which is the product of this tally and the
            other tally or scalar value in the multiplication.

        Raises
        ------
        ValueError
            When this method is called before the Tally is populated with data.

        """

        # Check that results have been read
        if not self.derived and self.sum is None:
            msg = 'Unable to use tally arithmetic with Tally ID="{0}" ' \
                  'since it does not contain any results.'.format(self.id)
            raise ValueError(msg)

        if isinstance(other, Tally):
            new_tally = self.hybrid_product(other, binary_op='*')

            # If original tally operands were sparse, sparsify the new tally
            if self.sparse and other.sparse:
                new_tally.sparse = True

        elif isinstance(other, Real):
            new_tally = Tally(name='derived')
            new_tally._derived = True
            new_tally.name = self.name
            new_tally._mean = self.mean * other
            new_tally._std_dev = self.std_dev * np.abs(other)
            new_tally.estimator = self.estimator
            new_tally.with_summary = self.with_summary
            new_tally.num_realization = self.num_realizations

            new_tally.filters = copy.deepcopy(self.filters)
            new_tally.nuclides = copy.deepcopy(self.nuclides)
            new_tally.scores = copy.deepcopy(self.scores)

            # If this tally operand is sparse, sparsify the new tally
            new_tally.sparse = self.sparse

        else:
            msg = 'Unable to multiply Tally ID="{0}" ' \
                  'by "{1}"'.format(self.id, other)
            raise ValueError(msg)

        return new_tally

    def __truediv__(self, other):
        """Divides this tally by another tally or scalar value.

        This method builds a new tally with data that is the dividend of
        this tally's data and that from the other tally or scalar value. If the
        filters, scores and nuclides in the two tallies are not the same, then
        they are combined in all possible ways in the new derived tally.

        Uncertainty propagation is used to compute the standard deviation
        for the new tally's data. It is important to note that this makes
        the assumption that the tally data is independently distributed.
        In most use cases, this is *not* true and may lead to under-prediction
        of the uncertainty. The uncertainty propagation model is from the
        following source:

        https://en.wikipedia.org/wiki/Propagation_of_uncertainty

        Parameters
        ----------
        other : Tally or Real
            The tally or scalar value to divide this tally by

        Returns
        -------
        Tally
            A new derived tally which is the dividend of this tally and the
            other tally or scalar value in the division.

        Raises
        ------
        ValueError
            When this method is called before the Tally is populated with data.

        """

        # Check that results have been read
        if not self.derived and self.sum is None:
            msg = 'Unable to use tally arithmetic with Tally ID="{0}" ' \
                  'since it does not contain any results.'.format(self.id)
            raise ValueError(msg)

        if isinstance(other, Tally):
            new_tally = self.hybrid_product(other, binary_op='/')

            # If original tally operands were sparse, sparsify the new tally
            if self.sparse and other.sparse:
                new_tally.sparse = True

        elif isinstance(other, Real):
            new_tally = Tally(name='derived')
            new_tally._derived = True
            new_tally.name = self.name
            new_tally._mean = self.mean / other
            new_tally._std_dev = self.std_dev * np.abs(1. / other)
            new_tally.estimator = self.estimator
            new_tally.with_summary = self.with_summary
            new_tally.num_realization = self.num_realizations

            new_tally.filters = copy.deepcopy(self.filters)
            new_tally.nuclides = copy.deepcopy(self.nuclides)
            new_tally.scores = copy.deepcopy(self.scores)

            # If this tally operand is sparse, sparsify the new tally
            new_tally.sparse = self.sparse

        else:
            msg = 'Unable to divide Tally ID="{0}" ' \
                  'by "{1}"'.format(self.id, other)
            raise ValueError(msg)

        return new_tally

    def __div__(self, other):
        return self.__truediv__(other)

    def __pow__(self, power):
        """Raises this tally to another tally or scalar value power.

        This method builds a new tally with data that is the power of
        this tally's data to that from the other tally or scalar value. If the
        filters, scores and nuclides in the two tallies are not the same, then
        they are combined in all possible ways in the new derived tally.

        Uncertainty propagation is used to compute the standard deviation
        for the new tally's data. It is important to note that this makes
        the assumption that the tally data is independently distributed.
        In most use cases, this is *not* true and may lead to under-prediction
        of the uncertainty. The uncertainty propagation model is from the
        following source:

        https://en.wikipedia.org/wiki/Propagation_of_uncertainty

        Parameters
        ----------
        power : Tally or Real
            The tally or scalar value exponent

        Returns
        -------
        Tally
            A new derived tally which is this tally raised to the power of the
            other tally or scalar value in the exponentiation.

        Raises
        ------
        ValueError
            When this method is called before the Tally is populated with data.

        """

        # Check that results have been read
        if not self.derived and self.sum is None:
            msg = 'Unable to use tally arithmetic with Tally ID="{0}" ' \
                  'since it does not contain any results.'.format(self.id)
            raise ValueError(msg)

        if isinstance(power, Tally):
            new_tally = self.hybrid_product(power, binary_op='^')

            # If original tally operand was sparse, sparsify the new tally
            if self.sparse:
                new_tally.sparse = True

        elif isinstance(power, Real):
            new_tally = Tally(name='derived')
            new_tally._derived = True
            new_tally.name = self.name
            new_tally._mean = self._mean ** power
            self_rel_err = self.std_dev / self.mean
            new_tally._std_dev = np.abs(new_tally._mean * power * self_rel_err)
            new_tally.estimator = self.estimator
            new_tally.with_summary = self.with_summary
            new_tally.num_realization = self.num_realizations

            new_tally.filters = copy.deepcopy(self.filters)
            new_tally.nuclides = copy.deepcopy(self.nuclides)
            new_tally.scores = copy.deepcopy(self.scores)

            # If original tally was sparse, sparsify the exponentiated tally
            new_tally.sparse = self.sparse

        else:
            msg = 'Unable to raise Tally ID="{0}" to ' \
                  'power "{1}"'.format(self.id, power)
            raise ValueError(msg)

        return new_tally

    def __radd__(self, other):
        """Right addition with a scalar value.

        This reverses the operands and calls the __add__ method.

        Parameters
        ----------
        other : Integer or Real
            The scalar value to add to this tally

        Returns
        -------
        Tally
            A new derived tally of this tally added with the scalar value.

        """

        return self + other

    def __rsub__(self, other):
        """Right subtraction from a scalar value.

        This reverses the operands and calls the __sub__ method.

        Parameters
        ----------
        other : Integer or Real
            The scalar value to subtract this tally from

        Returns
        -------
        Tally
            A new derived tally of this tally subtracted from the scalar value.

        """

        return -1. * self + other

    def __rmul__(self, other):
        """Right multiplication with a scalar value.

        This reverses the operands and calls the __mul__ method.

        Parameters
        ----------
        other : Integer or Real
            The scalar value to multiply with this tally

        Returns
        -------
        Tally
            A new derived tally of this tally multiplied by the scalar value.

        """

        return self * other

    def __rdiv__(self, other):
        """Right division with a scalar value.

        This reverses the operands and calls the __div__ method.

        Parameters
        ----------
        other : Integer or Real
            The scalar value to divide by this tally

        Returns
        -------
        Tally
            A new derived tally of the scalar value divided by this tally.

        """

        return other * self**-1

    def __pos__(self):
        """The absolute value of this tally.

        Returns
        -------
        Tally
            A new derived tally which is the absolute value of this tally.

        """

        new_tally = copy.deepcopy(self)
        new_tally._mean = np.abs(new_tally.mean)
        return new_tally

    def __neg__(self):
        """The negated value of this tally.

        Returns
        -------
        Tally
            A new derived tally which is the negated value of this tally.

        """

        new_tally = self * -1
        return new_tally

    def get_slice(self, scores=[], filters=[], filter_bins=[], nuclides=[]):
        """Build a sliced tally for the specified filters, scores and nuclides.

        This method constructs a new tally to encapsulate a subset of the data
        represented by this tally. The subset of data to include in the tally
        slice is determined by the scores, filters and nuclides specified in
        the input parameters.

        Parameters
        ----------
        scores : list of str
            A list of one or more score strings
            (e.g., ['absorption', 'nu-fission']; default is [])
        filters : list of str
            A list of filter type strings
            (e.g., ['mesh', 'energy']; default is [])
        filter_bins : list of Iterables
            A list of tuples of filter bins corresponding to the filter_types
            parameter (e.g., [(1,), ((0., 0.625e-6),)]; default is []). Each
            tuple contains bins to slice for the corresponding filter type in
            the filters parameter. Each bins is the integer ID for 'material',
            'surface', 'cell', 'cellborn', and 'universe' Filters. Each bin is
            an integer for the cell instance ID for 'distribcell' Filters. Each
            bin is a 2-tuple of floats for 'energy' and 'energyout' filters
            corresponding to the energy boundaries of the bin of interest. The
            bin is an (x,y,z) 3-tuple for 'mesh' filters corresponding to the
            mesh cell of interest. The order of the bins in the list must
            correspond to the filter_types parameter.
        nuclides : list of str
            A list of nuclide name strings
            (e.g., ['U-235', 'U-238']; default is [])

        Returns
        -------
        Tally
            A new tally which encapsulates the subset of data requested in the
            order each filter, nuclide and score is listed in the parameters.

        Raises
        ------
        ValueError
            When this method is called before the Tally is populated with data.

        """

        # Ensure that the tally has data
        if not self.derived and self.sum is None:
            msg = 'Unable to use tally arithmetic with Tally ID="{0}" ' \
                  'since it does not contain any results.'.format(self.id)
            raise ValueError(msg)

        # Create deep copy of tally to return as sliced tally
        new_tally = copy.deepcopy(self)
        new_tally._derived = True

        # Differentiate Tally with a new auto-generated Tally ID
        new_tally.id = None

        new_tally.sparse = False

        if not self.derived and self.sum is not None:
            new_sum = self.get_values(scores, filters, filter_bins,
                                      nuclides, 'sum')
            new_tally.sum = new_sum
        if not self.derived and self.sum_sq is not None:
            new_sum_sq = self.get_values(scores, filters, filter_bins,
                                         nuclides, 'sum_sq')
            new_tally.sum_sq = new_sum_sq
        if self.mean is not None:
            new_mean = self.get_values(scores, filters, filter_bins,
                                       nuclides, 'mean')
            new_tally._mean = new_mean
        if self.std_dev is not None:
            new_std_dev = self.get_values(scores, filters, filter_bins,
                                          nuclides, 'std_dev')
            new_tally._std_dev = new_std_dev

        # SCORES
        if scores:
            score_indices = []

            # Determine the score indices from any of the requested scores
            for score in self.scores:
                if score not in scores:
                    score_index = self.get_score_index(score)
                    score_indices.append(score_index)

            # Loop over indices in reverse to remove excluded scores
            for score_index in reversed(score_indices):
                new_tally.remove_score(self.scores[score_index])

        # NUCLIDES
        if nuclides:
            nuclide_indices = []

            # Determine the nuclide indices from any of the requested nuclides
            for nuclide in self.nuclides:
                if nuclide.name not in nuclides:
                    nuclide_index = self.get_nuclide_index(nuclide.name)
                    nuclide_indices.append(nuclide_index)

            # Loop over indices in reverse to remove excluded Nuclides
            for nuclide_index in reversed(nuclide_indices):
                new_tally.remove_nuclide(self.nuclides[nuclide_index])

        # FILTERS
        if filters:

            # Determine the filter indices from any of the requested filters
            for i, filter_type in enumerate(filters):
                find_filter = new_tally.find_filter(filter_type)

                # Remove and/or reorder filter bins to user specifications
                bin_indices = []
                num_bins = 0

                for filter_bin in filter_bins[i]:
                    bin_index = find_filter.get_bin_index(filter_bin)
                    if filter_type in ['energy', 'energyout']:
                        bin_indices.extend([bin_index])
                        bin_indices.extend([bin_index, bin_index+1])
                        num_bins += 1
                    elif filter_type == 'distribcell':
                        bin_indices = [0]
                        num_bins = find_filter.num_bins
                    else:
                        bin_indices.append(bin_index)
                        num_bins += 1

                find_filter.bins = np.unique(find_filter.bins[bin_indices])
                find_filter.num_bins = num_bins

        # Update the new tally's filter strides
        new_tally._update_filter_strides()

        # If original tally was sparse, sparsify the sliced tally
        new_tally.sparse = self.sparse
        return new_tally

    def summation(self, scores=[], filter_type=None,
                  filter_bins=[], nuclides=[], remove_filter=False):
        """Vectorized sum of tally data across scores, filter bins and/or
        nuclides using tally aggregation.

        This method constructs a new tally to encapsulate the sum of the data
        represented by the summation of the data in this tally. The tally data
        sum is determined by the scores, filter bins and nuclides specified
        in the input parameters.

        Parameters
        ----------
        scores : list of str
            A list of one or more score strings to sum across
            (e.g., ['absorption', 'nu-fission']; default is [])
        filter_type : str
            A filter type string (e.g., 'cell', 'energy') corresponding to the
            filter bins to sum across
        filter_bins : Iterable of Integral or tuple
            A list of the filter bins corresponding to the filter_type parameter
            Each bin in the list is the integer ID for 'material', 'surface',
            'cell', 'cellborn', and 'universe' Filters. Each bin is an integer
            for the cell instance ID for 'distribcell' Filters. Each bin is a
            2-tuple of floats for 'energy' and 'energyout' filters corresponding
            to the energy boundaries of the bin of interest. Each bin is an
            (x,y,z) 3-tuple for 'mesh' filters corresponding to the mesh cell of
            interest.
        nuclides : list of str
            A list of nuclide name strings to sum across
            (e.g., ['U-235', 'U-238']; default is [])
        remove_filter : bool
            If a filter is being summed over, this bool indicates whether to
            remove that filter in the returned tally. Default is False.

        Returns
        -------
        Tally
            A new tally which encapsulates the sum of data requested.
        """

        # Create new derived Tally for summation
        tally_sum = Tally()
        tally_sum._derived = True
        tally_sum._estimator = self.estimator
        tally_sum._num_realizations = self.num_realizations
        tally_sum._with_batch_statistics = self.with_batch_statistics
        tally_sum._with_summary = self.with_summary
        tally_sum._sp_filename = self._sp_filename
        tally_sum._results_read = self._results_read

        # Get tally data arrays reshaped with one dimension per filter
        mean = self.get_reshaped_data(value='mean')
        std_dev = self.get_reshaped_data(value='std_dev')

        # Sum across any filter bins specified by the user
        if filter_type in _FILTER_TYPES:
            find_filter = self.find_filter(filter_type)

            # If user did not specify filter bins, sum across all bins
            if len(filter_bins) == 0:
                bin_indices = np.arange(find_filter.num_bins)

                if filter_type == 'distribcell':
                    filter_bins = np.arange(find_filter.num_bins)
                else:
                    num_bins = find_filter.num_bins
                    filter_bins = \
                        [(find_filter.get_bin(i)) for i in range(num_bins)]

            # Only sum across bins specified by the user
            else:
                bin_indices = \
                    [find_filter.get_bin_index(bin) for bin in filter_bins]

            # Sum across the bins in the user-specified filter
            for i, self_filter in enumerate(self.filters):
                if self_filter.type == filter_type:
                    mean = np.take(mean, indices=bin_indices, axis=i)
                    std_dev = np.take(std_dev, indices=bin_indices, axis=i)
                    mean = np.sum(mean, axis=i, keepdims=True)
                    std_dev = np.sum(std_dev**2, axis=i, keepdims=True)
                    std_dev = np.sqrt(std_dev)

                    # Add AggregateFilter to the tally sum
                    if not remove_filter:
                        filter_sum = \
<<<<<<< HEAD
                            AggregateFilter(self_filter, filter_bins, 'sum')
                        tally_sum.filters.append(filter_sum)
=======
                            AggregateFilter(self_filter, [tuple(filter_bins)], 'sum')
                        tally_sum.add_filter(filter_sum)
>>>>>>> 78d980a9

                # Add a copy of each filter not summed across to the tally sum
                else:
                    tally_sum.filters.append(copy.deepcopy(self_filter))

        # Add a copy of this tally's filters to the tally sum
        else:
            tally_sum._filters = copy.deepcopy(self.filters)

        # Sum across any nuclides specified by the user
        if len(nuclides) != 0:
            nuclide_bins = [self.get_nuclide_index(nuclide) for nuclide in nuclides]
            axis_index = self.num_filters
            mean = np.take(mean, indices=nuclide_bins, axis=axis_index)
            std_dev = np.take(std_dev, indices=nuclide_bins, axis=axis_index)
            mean = np.sum(mean, axis=axis_index, keepdims=True)
            std_dev = np.sum(std_dev**2, axis=axis_index, keepdims=True)
            std_dev = np.sqrt(std_dev)

            # Add AggregateNuclide to the tally sum
            nuclide_sum = AggregateNuclide(nuclides, 'sum')
            tally_sum.nuclides.append(nuclide_sum)

        # Add a copy of this tally's nuclides to the tally sum
        else:
            tally_sum._nuclides = copy.deepcopy(self.nuclides)

        # Sum across any scores specified by the user
        if len(scores) != 0:
            score_bins = [self.get_score_index(score) for score in scores]
            axis_index = self.num_filters + 1
            mean = np.take(mean, indices=score_bins, axis=axis_index)
            std_dev = np.take(std_dev, indices=score_bins, axis=axis_index)
            mean = np.sum(mean, axis=axis_index, keepdims=True)
            std_dev = np.sum(std_dev**2, axis=axis_index, keepdims=True)
            std_dev = np.sqrt(std_dev)

            # Add AggregateScore to the tally sum
            score_sum = AggregateScore(scores, 'sum')
            tally_sum.scores.append(score_sum)

        # Add a copy of this tally's scores to the tally sum
        else:
            tally_sum._scores = copy.deepcopy(self.scores)

        # Update the tally sum's filter strides
        tally_sum._update_filter_strides()

        # Reshape condensed data arrays with one dimension for all filters
        mean = np.reshape(mean, tally_sum.shape)
        std_dev = np.reshape(std_dev, tally_sum.shape)

        # Assign tally sum's data with the new arrays
        tally_sum._mean = mean
        tally_sum._std_dev = std_dev

        # If original tally was sparse, sparsify the tally summation
        tally_sum.sparse = self.sparse
        return tally_sum

    def average(self, scores=[], filter_type=None,
                  filter_bins=[], nuclides=[], remove_filter=False):
        """Vectorized average of tally data across scores, filter bins and/or
        nuclides using tally aggregation.

        This method constructs a new tally to encapsulate the average of the
        data represented by the average of the data in this tally. The tally
        data average is determined by the scores, filter bins and nuclides
        specified in the input parameters.

        Parameters
        ----------
        scores : list of str
            A list of one or more score strings to average across
            (e.g., ['absorption', 'nu-fission']; default is [])
        filter_type : str
            A filter type string (e.g., 'cell', 'energy') corresponding to the
            filter bins to average across
        filter_bins : Iterable of Integral or tuple
            A list of the filter bins corresponding to the filter_type parameter
            Each bin in the list is the integer ID for 'material', 'surface',
            'cell', 'cellborn', and 'universe' Filters. Each bin is an integer
            for the cell instance ID for 'distribcell' Filters. Each bin is a
            2-tuple of floats for 'energy' and 'energyout' filters corresponding
            to the energy boundaries of the bin of interest. Each bin is an
            (x,y,z) 3-tuple for 'mesh' filters corresponding to the mesh cell of
            interest.
        nuclides : list of str
            A list of nuclide name strings to average across
            (e.g., ['U-235', 'U-238']; default is [])
        remove_filter : bool
            If a filter is being averaged over, this bool indicates whether to
            remove that filter in the returned tally. Default is False.

        Returns
        -------
        Tally
            A new tally which encapsulates the average of data requested.
        """

        # Create new derived Tally for average
        tally_avg = Tally()
        tally_avg._derived = True
        tally_avg._estimator = self.estimator
        tally_avg._num_realizations = self.num_realizations
        tally_avg._with_batch_statistics = self.with_batch_statistics
        tally_avg._with_summary = self.with_summary
        tally_avg._sp_filename = self._sp_filename
        tally_avg._results_read = self._results_read

        # Get tally data arrays reshaped with one dimension per filter
        mean = self.get_reshaped_data(value='mean')
        std_dev = self.get_reshaped_data(value='std_dev')

        # Average across any filter bins specified by the user
        if filter_type in _FILTER_TYPES:
            find_filter = self.find_filter(filter_type)

            # If user did not specify filter bins, average across all bins
            if len(filter_bins) == 0:
                bin_indices = np.arange(find_filter.num_bins)

                if filter_type == 'distribcell':
                    filter_bins = np.arange(find_filter.num_bins)
                else:
                    num_bins = find_filter.num_bins
                    filter_bins = \
                        [(find_filter.get_bin(i)) for i in range(num_bins)]

            # Only average across bins specified by the user
            else:
                bin_indices = \
                    [find_filter.get_bin_index(bin) for bin in filter_bins]

            # Average across the bins in the user-specified filter
            for i, self_filter in enumerate(self.filters):
                if self_filter.type == filter_type:
                    mean = np.take(mean, indices=bin_indices, axis=i)
                    std_dev = np.take(std_dev, indices=bin_indices, axis=i)
                    mean = np.mean(mean, axis=i, keepdims=True)
                    std_dev = np.mean(std_dev**2, axis=i, keepdims=True)
                    std_dev /= len(bin_indices)
                    std_dev = np.sqrt(std_dev)

                    # Add AggregateFilter to the tally avg
                    if not remove_filter:
                        filter_sum = \
                            AggregateFilter(self_filter, [tuple(filter_bins)], 'avg')
                        tally_avg.add_filter(filter_sum)

                # Add a copy of each filter not averaged across to the tally avg
                else:
                    tally_avg.add_filter(copy.deepcopy(self_filter))

        # Add a copy of this tally's filters to the tally avg
        else:
            tally_avg._filters = copy.deepcopy(self.filters)

        # Sum across any nuclides specified by the user
        if len(nuclides) != 0:
            nuclide_bins = [self.get_nuclide_index(nuclide) for nuclide in nuclides]
            axis_index = self.num_filters
            mean = np.take(mean, indices=nuclide_bins, axis=axis_index)
            std_dev = np.take(std_dev, indices=nuclide_bins, axis=axis_index)
            mean = np.mean(mean, axis=axis_index, keepdims=True)
            std_dev = np.mean(std_dev**2, axis=axis_index, keepdims=True)
            std_dev /= len(nuclide_bins)
            std_dev = np.sqrt(std_dev)

            # Add AggregateNuclide to the tally avg
            nuclide_avg = AggregateNuclide(nuclides, 'avg')
            tally_avg.add_nuclide(nuclide_avg)

        # Add a copy of this tally's nuclides to the tally avg
        else:
            tally_avg._nuclides = copy.deepcopy(self.nuclides)

        # Sum across any scores specified by the user
        if len(scores) != 0:
            score_bins = [self.get_score_index(score) for score in scores]
            axis_index = self.num_filters + 1
            mean = np.take(mean, indices=score_bins, axis=axis_index)
            std_dev = np.take(std_dev, indices=score_bins, axis=axis_index)
            mean = np.sum(mean, axis=axis_index, keepdims=True)
            std_dev = np.sum(std_dev**2, axis=axis_index, keepdims=True)
            std_dev /= len(score_bins)
            std_dev = np.sqrt(std_dev)

            # Add AggregateScore to the tally avg
            score_sum = AggregateScore(scores, 'avg')
            tally_avg.add_score(score_sum)

        # Add a copy of this tally's scores to the tally avg
        else:
            tally_avg._scores = copy.deepcopy(self.scores)

        # Update the tally avg's filter strides
        tally_avg._update_filter_strides()

        # Reshape condensed data arrays with one dimension for all filters
        mean = np.reshape(mean, tally_avg.shape)
        std_dev = np.reshape(std_dev, tally_avg.shape)

        # Assign tally avg's data with the new arrays
        tally_avg._mean = mean
        tally_avg._std_dev = std_dev

        # If original tally was sparse, sparsify the tally average
        tally_avg.sparse = self.sparse
        return tally_avg

    def diagonalize_filter(self, new_filter):
        """Diagonalize the tally data array along a new axis of filter bins.

        This is a helper method for the tally arithmetic methods. This method
        adds the new filter to a derived tally constructed copied from this one.
        The data in the derived tally arrays is "diagonalized" along the bins in
        the new filter. This functionality is used by the openmc.mgxs module; to
        transport-correct scattering matrices by subtracting a 'scatter-P1'
        reaction rate tally with an energy filter from an 'scatter' reaction
        rate tally with both energy and energyout filters.

        Parameters
        ----------
        new_filter : Filter
            The filter along which to diagonalize the data in the new

        Returns
        -------
        Tally
            A new derived Tally with data diagaonalized along the new filter.

        """

        cv.check_type('new_filter', new_filter, Filter)

        if new_filter in self.filters:
            msg = 'Unable to diagonalize Tally ID="{0}" which already ' \
                  'contains a "{1}" filter'.format(self.id, new_filter.type)
            raise ValueError(msg)

        # Add the new filter to a copy of this Tally
        new_tally = copy.deepcopy(self)
        new_tally.filters.append(new_filter)

        # Determine "base" indices along the new "diagonal", and the factor
        # by which the "base" indices should be repeated to account for all
        # other filter bins in the diagonalized tally
        indices = np.arange(0, new_filter.num_bins**2, new_filter.num_bins+1)
        diag_factor = int(self.num_filter_bins / new_filter.num_bins)
        diag_indices = np.zeros(self.num_filter_bins, dtype=np.int)

        # Determine the filter indices along the new "diagonal"
        for i in range(diag_factor):
            start = i * new_filter.num_bins
            end = (i+1) * new_filter.num_bins
            diag_indices[start:end] = indices + (i * new_filter.num_bins**2)

        # Inject this Tally's data along the diagonal of the diagonalized Tally
        if not self.derived and self.sum is not None:
            new_tally._sum = np.zeros(new_tally.shape, dtype=np.float64)
            new_tally._sum[diag_indices, :, :] = self.sum
        if not self.derived and self.sum_sq is not None:
            new_tally._sum_sq = np.zeros(new_tally.shape, dtype=np.float64)
            new_tally._sum_sq[diag_indices, :, :] = self.sum_sq
        if self.mean is not None:
            new_tally._mean = np.zeros(new_tally.shape, dtype=np.float64)
            new_tally._mean[diag_indices, :, :] = self.mean
        if self.std_dev is not None:
            new_tally._std_dev = np.zeros(new_tally.shape, dtype=np.float64)
            new_tally._std_dev[diag_indices, :, :] = self.std_dev

        # Update the new tally's filter strides
        new_tally._update_filter_strides()

        # If original tally was sparse, sparsify the diagonalized tally
        new_tally.sparse = self.sparse
        return new_tally


class TalliesFile(object):
    """Tallies file used for an OpenMC simulation. Corresponds directly to the
    tallies.xml input file.

    """

    def __init__(self):
        # Initialize TalliesFile class attributes
        self._tallies = []
        self._meshes = []
        self._tallies_file = ET.Element("tallies")

    @property
    def tallies(self):
        return self._tallies

    @property
    def meshes(self):
        return self._meshes

    def add_tally(self, tally, merge=False):
        """Add a tally to the file

        Parameters
        ----------
        tally : Tally
            Tally to add to file

        merge : bool
            Indicate whether the tally should be merged with an existing tally,
            if possible. Defaults to False.

        """

        if not isinstance(tally, Tally):
            msg = 'Unable to add a non-Tally "{0}" to the TalliesFile'.format(tally)
            raise ValueError(msg)

        if merge:
            merged = False

            # Look for a tally to merge with this one
            for i, tally2 in enumerate(self._tallies):

                # If a mergeable tally is found
                if tally2.can_merge(tally):
                    # Replace tally 2 with the merged tally
                    merged_tally = tally2.merge(tally)
                    self._tallies[i] = merged_tally
                    merged = True
                    break

            # If not mergeable tally was found, simply add this tally
            if not merged:
                self._tallies.append(tally)

        else:
            self._tallies.append(tally)

    def remove_tally(self, tally):
        """Remove a tally from the file

        Parameters
        ----------
        tally : Tally
            Tally to remove

        """

        self._tallies.remove(tally)

    def merge_tallies(self):
        """Merge any mergeable tallies together. Note that n-way merges are
        possible.

        """

        for i, tally1 in enumerate(self._tallies):
            for j, tally2 in enumerate(self._tallies):
                # Do not merge the same tally with itself
                if i == j:
                    continue

                # If the two tallies are mergeable
                if tally1.can_merge(tally2):
                    # Replace tally 1 with the merged tally
                    merged_tally = tally1.merge(tally2)
                    self._tallies[i] = merged_tally

                    # Remove tally 2 since it is no longer needed
                    self._tallies.pop(j)

                    # Continue iterating from the first loop
                    break

    def add_mesh(self, mesh):
        """Add a mesh to the file

        Parameters
        ----------
        mesh : openmc.mesh.Mesh
            Mesh to add to the file

        """

        if not isinstance(mesh, Mesh):
            msg = 'Unable to add a non-Mesh "{0}" to the TalliesFile'.format(mesh)
            raise ValueError(msg)

        self._meshes.append(mesh)

    def remove_mesh(self, mesh):
        """Remove a mesh from the file

        Parameters
        ----------
        mesh : openmc.mesh.Mesh
            Mesh to remove from the file

        """

        self._meshes.remove(mesh)

    def _create_tally_subelements(self):
        for tally in self._tallies:
            xml_element = tally.get_tally_xml()
            self._tallies_file.append(xml_element)

    def _create_mesh_subelements(self):
        for mesh in self._meshes:
            if len(mesh._name) > 0:
                self._tallies_file.append(ET.Comment(mesh._name))

            xml_element = mesh.get_mesh_xml()
            self._tallies_file.append(xml_element)

    def export_to_xml(self):
        """Create a tallies.xml file that can be used for a simulation.

        """

        # Reset xml element tree
        self._tallies_file.clear()

        self._create_mesh_subelements()
        self._create_tally_subelements()

        # Clean the indentation in the file to be user-readable
        clean_xml_indentation(self._tallies_file)

        # Write the XML Tree to the tallies.xml file
        tree = ET.ElementTree(self._tallies_file)
        tree.write("tallies.xml", xml_declaration=True,
                             encoding='utf-8', method="xml")<|MERGE_RESOLUTION|>--- conflicted
+++ resolved
@@ -928,16 +928,6 @@
         if self == other:
             return merged_tally
 
-<<<<<<< HEAD
-        # Add unique scores from second tally to merged tally
-        for score in tally.scores:
-            if score not in merged_tally.scores:
-                merged_tally.scores.append(score)
-
-        # Add triggers from second tally to merged tally
-        for trigger in tally.triggers:
-            merged_tally.triggers.append(trigger)
-=======
         # Create deep copy of other tally to use for array concatenation
         other_copy = copy.deepcopy(other)
 
@@ -970,7 +960,7 @@
             # Add unique nuclides from other tally to merged tally
             for nuclide in other.nuclides:
                 if nuclide not in merged_tally.nuclides:
-                    merged_tally.add_nuclide(nuclide)
+                    merged_tally.nuclides.append(nuclide)
 
         # If two tallies can be merged along score bins
         if merge_scores and not equal_scores:
@@ -980,12 +970,11 @@
             # Add unique scores from other tally to merged tally
             for score in other.scores:
                 if score not in merged_tally.scores:
-                    merged_tally.add_score(score)
+                    merged_tally.scores.append(score)
 
         # Add triggers from other tally to merged tally
         for trigger in other.triggers:
-            merged_tally.add_trigger(trigger)
->>>>>>> 78d980a9
+            merged_tally.triggers.append(trigger)
 
         # If results have not been read, then return tally for input generation
         if self._results_read is None:
@@ -3148,13 +3137,8 @@
                     # Add AggregateFilter to the tally sum
                     if not remove_filter:
                         filter_sum = \
-<<<<<<< HEAD
-                            AggregateFilter(self_filter, filter_bins, 'sum')
+                            AggregateFilter(self_filter, [tuple(filter_bins)], 'sum')
                         tally_sum.filters.append(filter_sum)
-=======
-                            AggregateFilter(self_filter, [tuple(filter_bins)], 'sum')
-                        tally_sum.add_filter(filter_sum)
->>>>>>> 78d980a9
 
                 # Add a copy of each filter not summed across to the tally sum
                 else:
@@ -3303,11 +3287,11 @@
                     if not remove_filter:
                         filter_sum = \
                             AggregateFilter(self_filter, [tuple(filter_bins)], 'avg')
-                        tally_avg.add_filter(filter_sum)
+                        tally_avg.filters.append(filter_sum)
 
                 # Add a copy of each filter not averaged across to the tally avg
                 else:
-                    tally_avg.add_filter(copy.deepcopy(self_filter))
+                    tally_avg.filters.append(copy.deepcopy(self_filter))
 
         # Add a copy of this tally's filters to the tally avg
         else:
@@ -3326,7 +3310,7 @@
 
             # Add AggregateNuclide to the tally avg
             nuclide_avg = AggregateNuclide(nuclides, 'avg')
-            tally_avg.add_nuclide(nuclide_avg)
+            tally_avg.nuclides.append(nuclide_avg)
 
         # Add a copy of this tally's nuclides to the tally avg
         else:
@@ -3345,7 +3329,7 @@
 
             # Add AggregateScore to the tally avg
             score_sum = AggregateScore(scores, 'avg')
-            tally_avg.add_score(score_sum)
+            tally_avg.scores.append(score_sum)
 
         # Add a copy of this tally's scores to the tally avg
         else:
