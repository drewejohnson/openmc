cmake_minimum_required(VERSION 3.0 FATAL_ERROR)
project(openmc Fortran C CXX)

# Setup output directories
set(CMAKE_ARCHIVE_OUTPUT_DIRECTORY ${CMAKE_BINARY_DIR}/lib)
set(CMAKE_LIBRARY_OUTPUT_DIRECTORY ${CMAKE_BINARY_DIR}/lib)
set(CMAKE_RUNTIME_OUTPUT_DIRECTORY ${CMAKE_BINARY_DIR}/bin)
set(CMAKE_Fortran_MODULE_DIRECTORY ${CMAKE_BINARY_DIR}/include)

# Set module path
set(CMAKE_MODULE_PATH ${CMAKE_CURRENT_SOURCE_DIR}/cmake/Modules)

# Make sure Fortran module directory is included when building
include_directories(${CMAKE_BINARY_DIR}/include)

#===============================================================================
# Architecture specific definitions
#===============================================================================

if (${UNIX})
  add_definitions(-DUNIX)
endif()

#===============================================================================
# Command line options
#===============================================================================

option(openmp   "Enable shared-memory parallelism with OpenMP"   ON)
option(profile  "Compile with profiling flags"                   OFF)
option(debug    "Compile with debug flags"                       OFF)
option(optimize "Turn on all compiler optimization flags"        OFF)
option(coverage "Compile with coverage analysis flags"           OFF)
option(mpif08   "Use Fortran 2008 MPI interface"                 OFF)

# Maximum number of nested coordinates levels
set(maxcoord 10 CACHE STRING "Maximum number of nested coordinate levels")
add_definitions(-DMAX_COORD=${maxcoord})

#===============================================================================
# MPI for distributed-memory parallelism
#===============================================================================

set(MPI_ENABLED FALSE)
if($ENV{FC} MATCHES "(mpi[^/]*|ftn)$")
  message("-- Detected MPI wrapper: $ENV{FC}")
  add_definitions(-DOPENMC_MPI)
  set(MPI_ENABLED TRUE)

  # Get directory containing MPI wrapper
  get_filename_component(MPI_DIR $ENV{FC} DIRECTORY)
endif()

# Check for Fortran 2008 MPI interface
if(MPI_ENABLED AND mpif08)
  message("-- Using Fortran 2008 MPI bindings")
  add_definitions(-DOPENMC_MPIF08)
endif()

#===============================================================================
# HDF5 for binary output
#===============================================================================

# Unfortunately FindHDF5.cmake will always prefer a serial HDF5 installation
# over a parallel installation if both appear on the user's PATH. To get around
# this, we check for the environment variable HDF5_ROOT and if it exists, use it
# to check whether its a parallel version.

if(NOT DEFINED HDF5_PREFER_PARALLEL)
  if(DEFINED ENV{HDF5_ROOT} AND EXISTS $ENV{HDF5_ROOT}/bin/h5pcc)
    set(HDF5_PREFER_PARALLEL TRUE)
  else()
    set(HDF5_PREFER_PARALLEL FALSE)
  endif()
endif()

find_package(HDF5 COMPONENTS Fortran_HL)
if(NOT HDF5_FOUND)
  message(FATAL_ERROR "Could not find HDF5")
endif()
if(HDF5_IS_PARALLEL)
  if(NOT MPI_ENABLED)
    message(FATAL_ERROR "Parallel HDF5 must be used with MPI.")
  endif()
  add_definitions(-DPHDF5)
  message("-- Using parallel HDF5")
endif()

#===============================================================================
# Set compile/link flags based on which compiler is being used
#===============================================================================

# Support for Fortran in FindOpenMP was added in CMake 3.1. To support lower
# versions, we manually add the flags. However, at some point in time, the
# manual logic can be removed in favor of the block below

#if(NOT (CMAKE_VERSION VERSION_LESS 3.1))
#  if(openmp)
#    find_package(OpenMP)
#    if(OPENMP_FOUND)
#      list(APPEND f90flags ${OpenMP_Fortran_FLAGS})
#      list(APPEND ldflags ${OpenMP_Fortran_FLAGS})
#    endif()
#  endif()
#endif()

set(CMAKE_POSITION_INDEPENDENT_CODE ON)

if(CMAKE_Fortran_COMPILER_ID STREQUAL GNU)
  # Make sure version is sufficient
  execute_process(COMMAND ${CMAKE_Fortran_COMPILER} -dumpversion
    OUTPUT_VARIABLE GCC_VERSION)
  if(GCC_VERSION VERSION_LESS 4.8)
    message(FATAL_ERROR "gfortran version must be 4.8 or higher")
  endif()

  # GCC compiler options
  list(APPEND f90flags -cpp -std=f2008ts -fbacktrace -O2 -fstack-arrays)
  if(debug)
    list(REMOVE_ITEM f90flags -O2 -fstack-arrays)
    list(APPEND f90flags -g -Wall -Wno-unused-dummy-argument -pedantic
      -fbounds-check -ffpe-trap=invalid,overflow,underflow)
    list(APPEND ldflags -g)
  endif()
  if(profile)
    list(APPEND f90flags -pg)
    list(APPEND ldflags -pg)
  endif()
  if(optimize)
    list(REMOVE_ITEM f90flags -O2)
    list(APPEND f90flags -O3)
  endif()
  if(openmp)
    list(APPEND f90flags -fopenmp)
    list(APPEND ldflags -fopenmp)
  endif()
  if(coverage)
    list(APPEND f90flags -coverage)
    list(APPEND ldflags -coverage)
  endif()

elseif(CMAKE_Fortran_COMPILER_ID STREQUAL Intel)
  # Intel compiler options
  list(APPEND f90flags -fpp -std08 -assume byterecl -traceback)
  if(debug)
    list(APPEND f90flags -g -warn -ftrapuv -fp-stack-check
      "-check all" -fpe0 -O0)
    list(APPEND ldflags -g)
  endif()
  if(profile)
    list(APPEND f90flags -pg)
    list(APPEND ldflags -pg)
  endif()
  if(optimize)
    list(APPEND f90flags -O3)
  endif()
  if(openmp)
    list(APPEND f90flags -qopenmp)
    list(APPEND ldflags -qopenmp)
  endif()

elseif(CMAKE_Fortran_COMPILER_ID STREQUAL PGI)
  # PGI Fortran compiler options
  list(APPEND f90flags -Mpreprocess -Minform=inform -traceback)
  add_definitions(-DNO_F2008)
  if(debug)
    list(APPEND f90flags -g -Mbounds -Mchkptr -Mchkstk)
    list(APPEND ldflags -g)
  endif()
  if(profile)
    list(APPEND f90flags -pg)
    list(APPEND ldflags -pg)
  endif()
  if(optimize)
    list(APPEND f90flags -fast -Mipa)
  endif()

elseif(CMAKE_Fortran_COMPILER_ID STREQUAL XL)
  # IBM XL compiler options
  list(APPEND f90flags -O2)
  add_definitions(-DNO_F2008)
  if(debug)
    list(REMOVE_ITEM f90flags -O2)
    list(APPEND f90flags -g -C -qflag=i:i -u -O0)
    list(APPEND ldflags -g)
  endif()
  if(profile)
    list(APPEND f90flags -p)
    list(APPEND ldflags -p)
  endif()
  if(optimize)
    list(REMOVE_ITEM f90flags -O2)
    list(APPEND f90flags -O3)
  endif()
  if(openmp)
    list(APPEND f90flags -qsmp=omp)
    list(APPEND ldflags -qsmp=omp)
  endif()

elseif(CMAKE_Fortran_COMPILER_ID STREQUAL Cray)
  # Cray Fortran compiler options
  list(APPEND f90flags -e Z -m 0)
  if(debug)
    list(APPEND f90flags -g -R abcnsp -O0)
    list(APPEND ldflags -g)
  endif()

endif()

if(CMAKE_C_COMPILER_ID STREQUAL GNU)
  # GCC compiler options
  list(APPEND cflags -std=c99 -O2)
  if(debug)
    list(REMOVE_ITEM cflags -O2)
    list(APPEND cflags -g -Wall -pedantic -fbounds-check)
  endif()
  if(profile)
    list(APPEND cflags -pg)
  endif()
  if(optimize)
    list(REMOVE_ITEM cflags -O2)
    list(APPEND cflags -O3)
  endif()
  if(coverage)
    list(APPEND cflags -coverage)
  endif()

elseif(CMAKE_C_COMPILER_ID STREQUAL Intel)
  # Intel compiler options
  list(APPEND cflags -std=c99)
  if(debug)
    list(APPEND cflags -g -w3 -ftrapuv -fp-stack-check -O0)
  endif()
  if(profile)
    list(APPEND cflags -pg)
  endif()
  if(optimize)
    list(APPEND cflags -O3)
  endif()

elseif(CMAKE_C_COMPILER_ID MATCHES Clang)
  # Clang options
  list(APPEND cflags -std=c99)
  if(debug)
    list(APPEND cflags -g -O0 -ftrapv)
  endif()
  if(optimize)
    list(APPEND cflags -O3)
  endif()

endif()

list(APPEND cxxflags -std=c++11 -O2)
if(debug)
  list(REMOVE_ITEM cxxflags -O2)
  list(APPEND cxxflags -g -O0)
endif()
if(profile)
  list(APPEND cxxflags -pg)
endif()
if(optimize)
  list(REMOVE_ITEM cxxflags -O2)
  list(APPEND cxxflags -O3)
endif()
if(openmp)
  list(APPEND cxxflags -fopenmp)
endif()

# Show flags being used
message(STATUS "Fortran flags: ${f90flags}")
message(STATUS "C flags: ${cflags}")
message(STATUS "C++ flags: ${cxxflags}")
message(STATUS "Linker flags: ${ldflags}")

#===============================================================================
# git SHA1 hash
#===============================================================================

execute_process(COMMAND git rev-parse HEAD
                WORKING_DIRECTORY ${CMAKE_CURRENT_SOURCE_DIR}
                RESULT_VARIABLE GIT_SHA1_SUCCESS
                OUTPUT_VARIABLE GIT_SHA1
                ERROR_QUIET OUTPUT_STRIP_TRAILING_WHITESPACE)
if(GIT_SHA1_SUCCESS EQUAL 0)
  add_definitions(-DGIT_SHA1="${GIT_SHA1}")
endif()

#===============================================================================
# pugixml library
#===============================================================================

add_library(pugixml src/pugixml/pugixml_c.cpp src/pugixml/pugixml.cpp)
add_library(pugixml_fortran src/pugixml/pugixml_f.F90)
target_link_libraries(pugixml_fortran pugixml)

#===============================================================================
# RPATH information
#===============================================================================

# This block of code ensures that dynamic libraries can be found via the RPATH
# whether the executable is the original one from the build directory or the
# installed one in CMAKE_INSTALL_PREFIX. Ref:
# https://cmake.org/Wiki/CMake_RPATH_handling#Always_full_RPATH

# use, i.e. don't skip the full RPATH for the build tree
set(CMAKE_SKIP_BUILD_RPATH  FALSE)

# when building, don't use the install RPATH already
# (but later on when installing)
set(CMAKE_BUILD_WITH_INSTALL_RPATH FALSE)

set(CMAKE_INSTALL_RPATH "${CMAKE_INSTALL_PREFIX}/lib")

# add the automatically determined parts of the RPATH
# which point to directories outside the build tree to the install RPATH
set(CMAKE_INSTALL_RPATH_USE_LINK_PATH TRUE)

# the RPATH to be used when installing, but only if it's not a system directory
list(FIND CMAKE_PLATFORM_IMPLICIT_LINK_DIRECTORIES "${CMAKE_INSTALL_PREFIX}/lib" isSystemDir)
if("${isSystemDir}" STREQUAL "-1")
   set(CMAKE_INSTALL_RPATH "${CMAKE_INSTALL_PREFIX}/lib")
endif()

#===============================================================================
# Build faddeeva library
#===============================================================================

add_library(faddeeva STATIC src/faddeeva/Faddeeva.c)

#===============================================================================
# List source files.  Define the libopenmc and the OpenMC executable
#===============================================================================

set(program "openmc")
set(LIBOPENMC_FORTRAN_SRC
  src/algorithm.F90
  src/angle_distribution.F90
  src/angleenergy_header.F90
  src/bank_header.F90
  src/api.F90
  src/cmfd_data.F90
  src/cmfd_execute.F90
  src/cmfd_header.F90
  src/cmfd_input.F90
  src/cmfd_loss_operator.F90
  src/cmfd_prod_operator.F90
  src/cmfd_solver.F90
  src/constants.F90
  src/dict_header.F90
  src/distribution_multivariate.F90
  src/distribution_univariate.F90
  src/doppler.F90
  src/eigenvalue.F90
  src/endf.F90
  src/endf_header.F90
  src/energy_distribution.F90
  src/error.F90
  src/geometry.F90
  src/geometry_header.F90
  src/hdf5_interface.F90
  src/initialize.F90
  src/input_xml.F90
  src/list_header.F90
  src/material_header.F90
  src/math.F90
  src/matrix_header.F90
  src/mesh.F90
  src/mesh_header.F90
  src/message_passing.F90
  src/mgxs_data.F90
  src/mgxs_header.F90
  src/multipole.F90
  src/multipole_header.F90
  src/nuclide_header.F90
  src/output.F90
  src/particle_header.F90
  src/particle_restart.F90
<<<<<<< HEAD
  src/particle_restart_write.F90
  src/photon_header.F90
  src/photon_physics.F90
=======
>>>>>>> 6cb13395
  src/physics_common.F90
  src/physics.F90
  src/physics_mg.F90
  src/plot.F90
  src/plot_header.F90
  src/product_header.F90
  src/progress_header.F90
  src/random_lcg.F90
  src/reaction_header.F90
  src/relaxng
  src/sab_header.F90
  src/scattdata_header.F90
  src/secondary_correlated.F90
  src/secondary_kalbach.F90
  src/secondary_nbody.F90
  src/secondary_uncorrelated.F90
  src/set_header.F90
  src/settings.F90
  src/simulation_header.F90
  src/simulation.F90
  src/source.F90
  src/source_header.F90
  src/state_point.F90
  src/stl_vector.F90
  src/string.F90
  src/summary.F90
  src/surface_header.F90
  src/timer_header.F90
  src/tracking.F90
  src/track_output.F90
  src/urr_header.F90
  src/vector_header.F90
  src/volume_calc.F90
  src/volume_header.F90
  src/xml_interface.F90
  src/tallies/tally.F90
  src/tallies/tally_derivative_header.F90
  src/tallies/tally_filter.F90
  src/tallies/tally_filter_header.F90
  src/tallies/tally_filter_azimuthal.F90
  src/tallies/tally_filter_cell.F90
  src/tallies/tally_filter_cellborn.F90
  src/tallies/tally_filter_cellfrom.F90
  src/tallies/tally_filter_delayedgroup.F90
  src/tallies/tally_filter_distribcell.F90
  src/tallies/tally_filter_energy.F90
  src/tallies/tally_filter_energyfunc.F90
  src/tallies/tally_filter_material.F90
  src/tallies/tally_filter_mesh.F90
  src/tallies/tally_filter_mu.F90
  src/tallies/tally_filter_particle.F90
  src/tallies/tally_filter_polar.F90
  src/tallies/tally_filter_surface.F90
  src/tallies/tally_filter_universe.F90
  src/tallies/tally_header.F90
  src/tallies/trigger.F90
  src/tallies/trigger_header.F90
)
set(LIBOPENMC_CXX_SRC
  src/error.h
  src/hdf5_interface.h
  src/random_lcg.cpp
  src/random_lcg.h
  src/surface.cpp
  src/surface.h
  src/xml_interface.h
  src/pugixml/pugixml.cpp
  src/pugixml/pugixml.hpp)
add_library(libopenmc SHARED ${LIBOPENMC_FORTRAN_SRC} ${LIBOPENMC_CXX_SRC})
set_target_properties(libopenmc PROPERTIES OUTPUT_NAME openmc)
add_executable(${program} src/main.F90)

#===============================================================================
# Add compiler/linker flags
#===============================================================================

set_property(TARGET ${program} libopenmc pugixml_fortran
  PROPERTY LINKER_LANGUAGE Fortran)

target_include_directories(libopenmc PUBLIC ${HDF5_INCLUDE_DIRS})

# The executable and the faddeeva package use only one language.  They can be
# set via target_compile_options which accepts a list.
target_compile_options(${program} PUBLIC ${f90flags})
target_compile_options(faddeeva PRIVATE ${cflags})

# The libopenmc library has both F90 and C++ so the compile flags must be set
# file-by-file via set_source_file_properties.  The compile flags must first be
# converted from lists to strings.
string(REPLACE ";" " " f90flags "${f90flags}")
string(REPLACE ";" " " cxxflags "${cxxflags}")
set_source_files_properties(${LIBOPENMC_FORTRAN_SRC} PROPERTIES COMPILE_FLAGS
                            ${f90flags})
set_source_files_properties(${LIBOPENMC_CXX_SRC} PROPERTIES COMPILE_FLAGS
                            ${cxxflags})

# Add HDF5 library directories to link line with -L
foreach(LIBDIR ${HDF5_LIBRARY_DIRS})
  list(APPEND ldflags "-L${LIBDIR}")
endforeach()

# target_link_libraries treats any arguments starting with - but not -l as
# linker flags. Thus, we can pass both linker flags and libraries together.
target_link_libraries(libopenmc ${ldflags} ${HDF5_LIBRARIES} pugixml_fortran
                      faddeeva)
target_link_libraries(${program} ${ldflags} libopenmc)

#===============================================================================
# Python package
#===============================================================================

add_custom_command(TARGET libopenmc POST_BUILD
  COMMAND ${CMAKE_COMMAND} -E copy
  $<TARGET_FILE:libopenmc>
  ${CMAKE_CURRENT_SOURCE_DIR}/openmc/capi/$<TARGET_FILE_NAME:libopenmc>
  COMMENT "Copying libopenmc to Python module directory")

#===============================================================================
# Install executable, scripts, manpage, license
#===============================================================================

install(TARGETS ${program} libopenmc
  RUNTIME DESTINATION bin
  LIBRARY DESTINATION lib
  ARCHIVE DESTINATION lib)
install(DIRECTORY src/relaxng DESTINATION share/openmc)
install(FILES man/man1/openmc.1 DESTINATION share/man/man1)
install(FILES LICENSE DESTINATION "share/doc/${program}" RENAME copyright)<|MERGE_RESOLUTION|>--- conflicted
+++ resolved
@@ -374,12 +374,8 @@
   src/output.F90
   src/particle_header.F90
   src/particle_restart.F90
-<<<<<<< HEAD
-  src/particle_restart_write.F90
   src/photon_header.F90
   src/photon_physics.F90
-=======
->>>>>>> 6cb13395
   src/physics_common.F90
   src/physics.F90
   src/physics_mg.F90
